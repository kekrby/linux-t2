/*
 * linux/kernel/posix-timers.c
 *
 *
 * 2002-10-15  Posix Clocks & timers
 *                           by George Anzinger george@mvista.com
 *
 *			     Copyright (C) 2002 2003 by MontaVista Software.
 *
 * 2004-06-01  Fix CLOCK_REALTIME clock/timer TIMER_ABSTIME bug.
 *			     Copyright (C) 2004 Boris Hu
 *
 * This program is free software; you can redistribute it and/or modify
 * it under the terms of the GNU General Public License as published by
 * the Free Software Foundation; either version 2 of the License, or (at
 * your option) any later version.
 *
 * This program is distributed in the hope that it will be useful, but
 * WITHOUT ANY WARRANTY; without even the implied warranty of
 * MERCHANTABILITY or FITNESS FOR A PARTICULAR PURPOSE. See the GNU
 * General Public License for more details.

 * You should have received a copy of the GNU General Public License
 * along with this program; if not, write to the Free Software
 * Foundation, Inc., 675 Mass Ave, Cambridge, MA 02139, USA.
 *
 * MontaVista Software | 1237 East Arques Avenue | Sunnyvale | CA 94085 | USA
 */

/* These are all the functions necessary to implement
 * POSIX clocks & timers
 */
#include <linux/mm.h>
#include <linux/interrupt.h>
#include <linux/slab.h>
#include <linux/time.h>
#include <linux/mutex.h>

#include <asm/uaccess.h>
#include <linux/list.h>
#include <linux/init.h>
#include <linux/compiler.h>
#include <linux/idr.h>
#include <linux/posix-clock.h>
#include <linux/posix-timers.h>
#include <linux/syscalls.h>
#include <linux/wait.h>
#include <linux/workqueue.h>
#include <linux/module.h>

/*
 * Management arrays for POSIX timers.	 Timers are kept in slab memory
 * Timer ids are allocated by an external routine that keeps track of the
 * id and the timer.  The external interface is:
 *
 * void *idr_find(struct idr *idp, int id);           to find timer_id <id>
 * int idr_get_new(struct idr *idp, void *ptr);       to get a new id and
 *                                                    related it to <ptr>
 * void idr_remove(struct idr *idp, int id);          to release <id>
 * void idr_init(struct idr *idp);                    to initialize <idp>
 *                                                    which we supply.
 * The idr_get_new *may* call slab for more memory so it must not be
 * called under a spin lock.  Likewise idr_remore may release memory
 * (but it may be ok to do this under a lock...).
 * idr_find is just a memory look up and is quite fast.  A -1 return
 * indicates that the requested id does not exist.
 */

/*
 * Lets keep our timers in a slab cache :-)
 */
static struct kmem_cache *posix_timers_cache;
static struct idr posix_timers_id;
static DEFINE_SPINLOCK(idr_lock);

/*
 * we assume that the new SIGEV_THREAD_ID shares no bits with the other
 * SIGEV values.  Here we put out an error if this assumption fails.
 */
#if SIGEV_THREAD_ID != (SIGEV_THREAD_ID & \
                       ~(SIGEV_SIGNAL | SIGEV_NONE | SIGEV_THREAD))
#error "SIGEV_THREAD_ID must not share bit with other SIGEV values!"
#endif

/*
 * parisc wants ENOTSUP instead of EOPNOTSUPP
 */
#ifndef ENOTSUP
# define ENANOSLEEP_NOTSUP EOPNOTSUPP
#else
# define ENANOSLEEP_NOTSUP ENOTSUP
#endif

/*
 * The timer ID is turned into a timer address by idr_find().
 * Verifying a valid ID consists of:
 *
 * a) checking that idr_find() returns other than -1.
 * b) checking that the timer id matches the one in the timer itself.
 * c) that the timer owner is in the callers thread group.
 */

/*
 * CLOCKs: The POSIX standard calls for a couple of clocks and allows us
 *	    to implement others.  This structure defines the various
 *	    clocks.
 *
 * RESOLUTION: Clock resolution is used to round up timer and interval
 *	    times, NOT to report clock times, which are reported with as
 *	    much resolution as the system can muster.  In some cases this
 *	    resolution may depend on the underlying clock hardware and
 *	    may not be quantifiable until run time, and only then is the
 *	    necessary code is written.	The standard says we should say
 *	    something about this issue in the documentation...
 *
 * FUNCTIONS: The CLOCKs structure defines possible functions to
 *	    handle various clock functions.
 *
 *	    The standard POSIX timer management code assumes the
 *	    following: 1.) The k_itimer struct (sched.h) is used for
 *	    the timer.  2.) The list, it_lock, it_clock, it_id and
 *	    it_pid fields are not modified by timer code.
 *
 * Permissions: It is assumed that the clock_settime() function defined
 *	    for each clock will take care of permission checks.	 Some
 *	    clocks may be set able by any user (i.e. local process
 *	    clocks) others not.	 Currently the only set able clock we
 *	    have is CLOCK_REALTIME and its high res counter part, both of
 *	    which we beg off on and pass to do_sys_settimeofday().
 */

static struct k_clock posix_clocks[MAX_CLOCKS];

/*
 * These ones are defined below.
 */
static int common_nsleep(const clockid_t, int flags, struct timespec *t,
			 struct timespec __user *rmtp);
static int common_timer_create(struct k_itimer *new_timer);
static void common_timer_get(struct k_itimer *, struct itimerspec *);
static int common_timer_set(struct k_itimer *, int,
			    struct itimerspec *, struct itimerspec *);
static int common_timer_del(struct k_itimer *timer);

static enum hrtimer_restart posix_timer_fn(struct hrtimer *data);

static struct k_itimer *__lock_timer(timer_t timer_id, unsigned long *flags);

#define lock_timer(tid, flags)						   \
({	struct k_itimer *__timr;					   \
	__cond_lock(&__timr->it_lock, __timr = __lock_timer(tid, flags));  \
	__timr;								   \
})

static inline void unlock_timer(struct k_itimer *timr, unsigned long flags)
{
	spin_unlock_irqrestore(&timr->it_lock, flags);
}

/* Get clock_realtime */
static int posix_clock_realtime_get(clockid_t which_clock, struct timespec *tp)
{
	ktime_get_real_ts(tp);
	return 0;
}

/* Set clock_realtime */
static int posix_clock_realtime_set(const clockid_t which_clock,
				    const struct timespec *tp)
{
	return do_sys_settimeofday(tp, NULL);
}

static int posix_clock_realtime_adj(const clockid_t which_clock,
				    struct timex *t)
{
	return do_adjtimex(t);
}

/*
 * Get monotonic time for posix timers
 */
static int posix_ktime_get_ts(clockid_t which_clock, struct timespec *tp)
{
	ktime_get_ts(tp);
	return 0;
}

/*
 * Get monotonic-raw time for posix timers
 */
static int posix_get_monotonic_raw(clockid_t which_clock, struct timespec *tp)
{
	getrawmonotonic(tp);
	return 0;
}


static int posix_get_realtime_coarse(clockid_t which_clock, struct timespec *tp)
{
	*tp = current_kernel_time();
	return 0;
}

static int posix_get_monotonic_coarse(clockid_t which_clock,
						struct timespec *tp)
{
	*tp = get_monotonic_coarse();
	return 0;
}

static int posix_get_coarse_res(const clockid_t which_clock, struct timespec *tp)
{
	*tp = ktime_to_timespec(KTIME_LOW_RES);
	return 0;
}

static int posix_get_boottime(const clockid_t which_clock, struct timespec *tp)
{
	get_monotonic_boottime(tp);
	return 0;
}


/*
 * Initialize everything, well, just everything in Posix clocks/timers ;)
 */
static __init int init_posix_timers(void)
{
	struct k_clock clock_realtime = {
		.clock_getres	= hrtimer_get_res,
		.clock_get	= posix_clock_realtime_get,
		.clock_set	= posix_clock_realtime_set,
		.clock_adj	= posix_clock_realtime_adj,
		.nsleep		= common_nsleep,
		.nsleep_restart	= hrtimer_nanosleep_restart,
		.timer_create	= common_timer_create,
		.timer_set	= common_timer_set,
		.timer_get	= common_timer_get,
		.timer_del	= common_timer_del,
	};
	struct k_clock clock_monotonic = {
		.clock_getres	= hrtimer_get_res,
		.clock_get	= posix_ktime_get_ts,
		.nsleep		= common_nsleep,
		.nsleep_restart	= hrtimer_nanosleep_restart,
		.timer_create	= common_timer_create,
		.timer_set	= common_timer_set,
		.timer_get	= common_timer_get,
		.timer_del	= common_timer_del,
	};
	struct k_clock clock_monotonic_raw = {
		.clock_getres	= hrtimer_get_res,
		.clock_get	= posix_get_monotonic_raw,
	};
	struct k_clock clock_realtime_coarse = {
		.clock_getres	= posix_get_coarse_res,
		.clock_get	= posix_get_realtime_coarse,
	};
	struct k_clock clock_monotonic_coarse = {
		.clock_getres	= posix_get_coarse_res,
		.clock_get	= posix_get_monotonic_coarse,
	};
	struct k_clock clock_boottime = {
		.clock_getres	= hrtimer_get_res,
		.clock_get	= posix_get_boottime,
		.nsleep		= common_nsleep,
		.nsleep_restart	= hrtimer_nanosleep_restart,
		.timer_create	= common_timer_create,
		.timer_set	= common_timer_set,
		.timer_get	= common_timer_get,
		.timer_del	= common_timer_del,
	};

	posix_timers_register_clock(CLOCK_REALTIME, &clock_realtime);
	posix_timers_register_clock(CLOCK_MONOTONIC, &clock_monotonic);
	posix_timers_register_clock(CLOCK_MONOTONIC_RAW, &clock_monotonic_raw);
	posix_timers_register_clock(CLOCK_REALTIME_COARSE, &clock_realtime_coarse);
	posix_timers_register_clock(CLOCK_MONOTONIC_COARSE, &clock_monotonic_coarse);
	posix_timers_register_clock(CLOCK_BOOTTIME, &clock_boottime);

	posix_timers_cache = kmem_cache_create("posix_timers_cache",
					sizeof (struct k_itimer), 0, SLAB_PANIC,
					NULL);
	idr_init(&posix_timers_id);
	return 0;
}

__initcall(init_posix_timers);

static void schedule_next_timer(struct k_itimer *timr)
{
	struct hrtimer *timer = &timr->it.real.timer;

	if (timr->it.real.interval.tv64 == 0)
		return;

	timr->it_overrun += (unsigned int) hrtimer_forward(timer,
						timer->base->get_time(),
						timr->it.real.interval);

	timr->it_overrun_last = timr->it_overrun;
	timr->it_overrun = -1;
	++timr->it_requeue_pending;
	hrtimer_restart(timer);
}

/*
 * This function is exported for use by the signal deliver code.  It is
 * called just prior to the info block being released and passes that
 * block to us.  It's function is to update the overrun entry AND to
 * restart the timer.  It should only be called if the timer is to be
 * restarted (i.e. we have flagged this in the sys_private entry of the
 * info block).
 *
 * To protect against the timer going away while the interrupt is queued,
 * we require that the it_requeue_pending flag be set.
 */
void do_schedule_next_timer(struct siginfo *info)
{
	struct k_itimer *timr;
	unsigned long flags;

	timr = lock_timer(info->si_tid, &flags);

	if (timr && timr->it_requeue_pending == info->si_sys_private) {
		if (timr->it_clock < 0)
			posix_cpu_timer_schedule(timr);
		else
			schedule_next_timer(timr);

		info->si_overrun += timr->it_overrun_last;
	}

	if (timr)
		unlock_timer(timr, flags);
}

int posix_timer_event(struct k_itimer *timr, int si_private)
{
	struct task_struct *task;
	int shared, ret = -1;
	/*
	 * FIXME: if ->sigq is queued we can race with
	 * dequeue_signal()->do_schedule_next_timer().
	 *
	 * If dequeue_signal() sees the "right" value of
	 * si_sys_private it calls do_schedule_next_timer().
	 * We re-queue ->sigq and drop ->it_lock().
	 * do_schedule_next_timer() locks the timer
	 * and re-schedules it while ->sigq is pending.
	 * Not really bad, but not that we want.
	 */
	timr->sigq->info.si_sys_private = si_private;

	rcu_read_lock();
	task = pid_task(timr->it_pid, PIDTYPE_PID);
	if (task) {
		shared = !(timr->it_sigev_notify & SIGEV_THREAD_ID);
		ret = send_sigqueue(timr->sigq, task, shared);
	}
	rcu_read_unlock();
	/* If we failed to send the signal the timer stops. */
	return ret > 0;
}
EXPORT_SYMBOL_GPL(posix_timer_event);

/*
 * This function gets called when a POSIX.1b interval timer expires.  It
 * is used as a callback from the kernel internal timer.  The
 * run_timer_list code ALWAYS calls with interrupts on.

 * This code is for CLOCK_REALTIME* and CLOCK_MONOTONIC* timers.
 */
static enum hrtimer_restart posix_timer_fn(struct hrtimer *timer)
{
	struct k_itimer *timr;
	unsigned long flags;
	int si_private = 0;
	enum hrtimer_restart ret = HRTIMER_NORESTART;

	timr = container_of(timer, struct k_itimer, it.real.timer);
	spin_lock_irqsave(&timr->it_lock, flags);

	if (timr->it.real.interval.tv64 != 0)
		si_private = ++timr->it_requeue_pending;

	if (posix_timer_event(timr, si_private)) {
		/*
		 * signal was not sent because of sig_ignor
		 * we will not get a call back to restart it AND
		 * it should be restarted.
		 */
		if (timr->it.real.interval.tv64 != 0) {
			ktime_t now = hrtimer_cb_get_time(timer);

			/*
			 * FIXME: What we really want, is to stop this
			 * timer completely and restart it in case the
			 * SIG_IGN is removed. This is a non trivial
			 * change which involves sighand locking
			 * (sigh !), which we don't want to do late in
			 * the release cycle.
			 *
			 * For now we just let timers with an interval
			 * less than a jiffie expire every jiffie to
			 * avoid softirq starvation in case of SIG_IGN
			 * and a very small interval, which would put
			 * the timer right back on the softirq pending
			 * list. By moving now ahead of time we trick
			 * hrtimer_forward() to expire the timer
			 * later, while we still maintain the overrun
			 * accuracy, but have some inconsistency in
			 * the timer_gettime() case. This is at least
			 * better than a starved softirq. A more
			 * complex fix which solves also another related
			 * inconsistency is already in the pipeline.
			 */
#ifdef CONFIG_HIGH_RES_TIMERS
			{
				ktime_t kj = ktime_set(0, NSEC_PER_SEC / HZ);

				if (timr->it.real.interval.tv64 < kj.tv64)
					now = ktime_add(now, kj);
			}
#endif
			timr->it_overrun += (unsigned int)
				hrtimer_forward(timer, now,
						timr->it.real.interval);
			ret = HRTIMER_RESTART;
			++timr->it_requeue_pending;
		}
	}

	unlock_timer(timr, flags);
	return ret;
}

static struct pid *good_sigevent(sigevent_t * event)
{
	struct task_struct *rtn = current->group_leader;

	if ((event->sigev_notify & SIGEV_THREAD_ID ) &&
		(!(rtn = find_task_by_vpid(event->sigev_notify_thread_id)) ||
		 !same_thread_group(rtn, current) ||
		 (event->sigev_notify & ~SIGEV_THREAD_ID) != SIGEV_SIGNAL))
		return NULL;

	if (((event->sigev_notify & ~SIGEV_THREAD_ID) != SIGEV_NONE) &&
	    ((event->sigev_signo <= 0) || (event->sigev_signo > SIGRTMAX)))
		return NULL;

	return task_pid(rtn);
}

void posix_timers_register_clock(const clockid_t clock_id,
				 struct k_clock *new_clock)
{
	if ((unsigned) clock_id >= MAX_CLOCKS) {
		printk(KERN_WARNING "POSIX clock register failed for clock_id %d\n",
		       clock_id);
		return;
	}

	if (!new_clock->clock_get) {
		printk(KERN_WARNING "POSIX clock id %d lacks clock_get()\n",
		       clock_id);
		return;
	}
	if (!new_clock->clock_getres) {
		printk(KERN_WARNING "POSIX clock id %d lacks clock_getres()\n",
		       clock_id);
		return;
	}

	posix_clocks[clock_id] = *new_clock;
}
EXPORT_SYMBOL_GPL(posix_timers_register_clock);

static struct k_itimer * alloc_posix_timer(void)
{
	struct k_itimer *tmr;
	tmr = kmem_cache_zalloc(posix_timers_cache, GFP_KERNEL);
	if (!tmr)
		return tmr;
	if (unlikely(!(tmr->sigq = sigqueue_alloc()))) {
		kmem_cache_free(posix_timers_cache, tmr);
		return NULL;
	}
	memset(&tmr->sigq->info, 0, sizeof(siginfo_t));
	return tmr;
}

#define IT_ID_SET	1
#define IT_ID_NOT_SET	0
static void release_posix_timer(struct k_itimer *tmr, int it_id_set)
{
	if (it_id_set) {
		unsigned long flags;
		spin_lock_irqsave(&idr_lock, flags);
		idr_remove(&posix_timers_id, tmr->it_id);
		spin_unlock_irqrestore(&idr_lock, flags);
	}
	put_pid(tmr->it_pid);
	sigqueue_free(tmr->sigq);
	kmem_cache_free(posix_timers_cache, tmr);
}

static struct k_clock *clockid_to_kclock(const clockid_t id)
{
	if (id < 0)
		return (id & CLOCKFD_MASK) == CLOCKFD ?
			&clock_posix_dynamic : &clock_posix_cpu;

	if (id >= MAX_CLOCKS || !posix_clocks[id].clock_getres)
		return NULL;
	return &posix_clocks[id];
}

static int common_timer_create(struct k_itimer *new_timer)
{
	hrtimer_init(&new_timer->it.real.timer, new_timer->it_clock, 0);
	return 0;
}

/* Create a POSIX.1b interval timer. */

SYSCALL_DEFINE3(timer_create, const clockid_t, which_clock,
		struct sigevent __user *, timer_event_spec,
		timer_t __user *, created_timer_id)
{
	struct k_clock *kc = clockid_to_kclock(which_clock);
	struct k_itimer *new_timer;
	int error, new_timer_id;
	sigevent_t event;
	int it_id_set = IT_ID_NOT_SET;

	if (!kc)
		return -EINVAL;
	if (!kc->timer_create)
		return -EOPNOTSUPP;

	new_timer = alloc_posix_timer();
	if (unlikely(!new_timer))
		return -EAGAIN;

	spin_lock_init(&new_timer->it_lock);
 retry:
	if (unlikely(!idr_pre_get(&posix_timers_id, GFP_KERNEL))) {
		error = -EAGAIN;
		goto out;
	}
	spin_lock_irq(&idr_lock);
	error = idr_get_new(&posix_timers_id, new_timer, &new_timer_id);
	spin_unlock_irq(&idr_lock);
	if (error) {
		if (error == -EAGAIN)
			goto retry;
		/*
		 * Weird looking, but we return EAGAIN if the IDR is
		 * full (proper POSIX return value for this)
		 */
		error = -EAGAIN;
		goto out;
	}

	it_id_set = IT_ID_SET;
	new_timer->it_id = (timer_t) new_timer_id;
	new_timer->it_clock = which_clock;
	new_timer->it_overrun = -1;

	if (timer_event_spec) {
		if (copy_from_user(&event, timer_event_spec, sizeof (event))) {
			error = -EFAULT;
			goto out;
		}
		rcu_read_lock();
		new_timer->it_pid = get_pid(good_sigevent(&event));
		rcu_read_unlock();
		if (!new_timer->it_pid) {
			error = -EINVAL;
			goto out;
		}
	} else {
		event.sigev_notify = SIGEV_SIGNAL;
		event.sigev_signo = SIGALRM;
		event.sigev_value.sival_int = new_timer->it_id;
		new_timer->it_pid = get_pid(task_tgid(current));
	}

	new_timer->it_sigev_notify     = event.sigev_notify;
	new_timer->sigq->info.si_signo = event.sigev_signo;
	new_timer->sigq->info.si_value = event.sigev_value;
	new_timer->sigq->info.si_tid   = new_timer->it_id;
	new_timer->sigq->info.si_code  = SI_TIMER;

	if (copy_to_user(created_timer_id,
			 &new_timer_id, sizeof (new_timer_id))) {
		error = -EFAULT;
		goto out;
	}

	error = kc->timer_create(new_timer);
	if (error)
		goto out;

	spin_lock_irq(&current->sighand->siglock);
	new_timer->it_signal = current->signal;
	list_add(&new_timer->list, &current->signal->posix_timers);
	spin_unlock_irq(&current->sighand->siglock);

	return 0;
	/*
	 * In the case of the timer belonging to another task, after
	 * the task is unlocked, the timer is owned by the other task
	 * and may cease to exist at any time.  Don't use or modify
	 * new_timer after the unlock call.
	 */
out:
	release_posix_timer(new_timer, it_id_set);
	return error;
}

/*
 * Locking issues: We need to protect the result of the id look up until
 * we get the timer locked down so it is not deleted under us.  The
 * removal is done under the idr spinlock so we use that here to bridge
 * the find to the timer lock.  To avoid a dead lock, the timer id MUST
 * be release with out holding the timer lock.
 */
static struct k_itimer *__lock_timer(timer_t timer_id, unsigned long *flags)
{
	struct k_itimer *timr;
	/*
	 * Watch out here.  We do a irqsave on the idr_lock and pass the
	 * flags part over to the timer lock.  Must not let interrupts in
	 * while we are moving the lock.
	 */
	spin_lock_irqsave(&idr_lock, *flags);
	timr = idr_find(&posix_timers_id, (int)timer_id);
	if (timr) {
		spin_lock(&timr->it_lock);
		if (timr->it_signal == current->signal) {
			spin_unlock(&idr_lock);
			return timr;
		}
		spin_unlock(&timr->it_lock);
	}
	spin_unlock_irqrestore(&idr_lock, *flags);

	return NULL;
}

/*
 * Get the time remaining on a POSIX.1b interval timer.  This function
 * is ALWAYS called with spin_lock_irq on the timer, thus it must not
 * mess with irq.
 *
 * We have a couple of messes to clean up here.  First there is the case
 * of a timer that has a requeue pending.  These timers should appear to
 * be in the timer list with an expiry as if we were to requeue them
 * now.
 *
 * The second issue is the SIGEV_NONE timer which may be active but is
 * not really ever put in the timer list (to save system resources).
 * This timer may be expired, and if so, we will do it here.  Otherwise
 * it is the same as a requeue pending timer WRT to what we should
 * report.
 */
static void
common_timer_get(struct k_itimer *timr, struct itimerspec *cur_setting)
{
	ktime_t now, remaining, iv;
	struct hrtimer *timer = &timr->it.real.timer;

	memset(cur_setting, 0, sizeof(struct itimerspec));

	iv = timr->it.real.interval;

	/* interval timer ? */
	if (iv.tv64)
		cur_setting->it_interval = ktime_to_timespec(iv);
	else if (!hrtimer_active(timer) &&
		 (timr->it_sigev_notify & ~SIGEV_THREAD_ID) != SIGEV_NONE)
		return;

	now = timer->base->get_time();

	/*
	 * When a requeue is pending or this is a SIGEV_NONE
	 * timer move the expiry time forward by intervals, so
	 * expiry is > now.
	 */
	if (iv.tv64 && (timr->it_requeue_pending & REQUEUE_PENDING ||
	    (timr->it_sigev_notify & ~SIGEV_THREAD_ID) == SIGEV_NONE))
		timr->it_overrun += (unsigned int) hrtimer_forward(timer, now, iv);

	remaining = ktime_sub(hrtimer_get_expires(timer), now);
	/* Return 0 only, when the timer is expired and not pending */
	if (remaining.tv64 <= 0) {
		/*
		 * A single shot SIGEV_NONE timer must return 0, when
		 * it is expired !
		 */
		if ((timr->it_sigev_notify & ~SIGEV_THREAD_ID) != SIGEV_NONE)
			cur_setting->it_value.tv_nsec = 1;
	} else
		cur_setting->it_value = ktime_to_timespec(remaining);
}

/* Get the time remaining on a POSIX.1b interval timer. */
SYSCALL_DEFINE2(timer_gettime, timer_t, timer_id,
		struct itimerspec __user *, setting)
{
	struct itimerspec cur_setting;
	struct k_itimer *timr;
	struct k_clock *kc;
	unsigned long flags;
	int ret = 0;

	timr = lock_timer(timer_id, &flags);
	if (!timr)
		return -EINVAL;

	kc = clockid_to_kclock(timr->it_clock);
	if (WARN_ON_ONCE(!kc || !kc->timer_get))
		ret = -EINVAL;
	else
		kc->timer_get(timr, &cur_setting);

	unlock_timer(timr, flags);

	if (!ret && copy_to_user(setting, &cur_setting, sizeof (cur_setting)))
		return -EFAULT;

	return ret;
}

/*
 * Get the number of overruns of a POSIX.1b interval timer.  This is to
 * be the overrun of the timer last delivered.  At the same time we are
 * accumulating overruns on the next timer.  The overrun is frozen when
 * the signal is delivered, either at the notify time (if the info block
 * is not queued) or at the actual delivery time (as we are informed by
 * the call back to do_schedule_next_timer().  So all we need to do is
 * to pick up the frozen overrun.
 */
SYSCALL_DEFINE1(timer_getoverrun, timer_t, timer_id)
{
	struct k_itimer *timr;
	int overrun;
	unsigned long flags;

	timr = lock_timer(timer_id, &flags);
	if (!timr)
		return -EINVAL;

	overrun = timr->it_overrun_last;
	unlock_timer(timr, flags);

	return overrun;
}

/* Set a POSIX.1b interval timer. */
/* timr->it_lock is taken. */
static int
common_timer_set(struct k_itimer *timr, int flags,
		 struct itimerspec *new_setting, struct itimerspec *old_setting)
{
	struct hrtimer *timer = &timr->it.real.timer;
	enum hrtimer_mode mode;

	if (old_setting)
		common_timer_get(timr, old_setting);

	/* disable the timer */
	timr->it.real.interval.tv64 = 0;
	/*
	 * careful here.  If smp we could be in the "fire" routine which will
	 * be spinning as we hold the lock.  But this is ONLY an SMP issue.
	 */
	if (hrtimer_try_to_cancel(timer) < 0)
		return TIMER_RETRY;

	timr->it_requeue_pending = (timr->it_requeue_pending + 2) & 
		~REQUEUE_PENDING;
	timr->it_overrun_last = 0;

	/* switch off the timer when it_value is zero */
	if (!new_setting->it_value.tv_sec && !new_setting->it_value.tv_nsec)
		return 0;

	mode = flags & TIMER_ABSTIME ? HRTIMER_MODE_ABS : HRTIMER_MODE_REL;
	hrtimer_init(&timr->it.real.timer, timr->it_clock, mode);
	timr->it.real.timer.function = posix_timer_fn;

	hrtimer_set_expires(timer, timespec_to_ktime(new_setting->it_value));

	/* Convert interval */
	timr->it.real.interval = timespec_to_ktime(new_setting->it_interval);

	/* SIGEV_NONE timers are not queued ! See common_timer_get */
	if (((timr->it_sigev_notify & ~SIGEV_THREAD_ID) == SIGEV_NONE)) {
		/* Setup correct expiry time for relative timers */
		if (mode == HRTIMER_MODE_REL) {
			hrtimer_add_expires(timer, timer->base->get_time());
		}
		return 0;
	}

	hrtimer_start_expires(timer, mode);
	return 0;
}

/* Set a POSIX.1b interval timer */
SYSCALL_DEFINE4(timer_settime, timer_t, timer_id, int, flags,
		const struct itimerspec __user *, new_setting,
		struct itimerspec __user *, old_setting)
{
	struct k_itimer *timr;
	struct itimerspec new_spec, old_spec;
	int error = 0;
	unsigned long flag;
	struct itimerspec *rtn = old_setting ? &old_spec : NULL;
	struct k_clock *kc;

	if (!new_setting)
		return -EINVAL;

	if (copy_from_user(&new_spec, new_setting, sizeof (new_spec)))
		return -EFAULT;

	if (!timespec_valid(&new_spec.it_interval) ||
	    !timespec_valid(&new_spec.it_value))
		return -EINVAL;
retry:
	timr = lock_timer(timer_id, &flag);
	if (!timr)
		return -EINVAL;

	kc = clockid_to_kclock(timr->it_clock);
	if (WARN_ON_ONCE(!kc || !kc->timer_set))
		error = -EINVAL;
	else
		error = kc->timer_set(timr, flags, &new_spec, rtn);

	unlock_timer(timr, flag);
	if (error == TIMER_RETRY) {
		rtn = NULL;	// We already got the old time...
		goto retry;
	}

	if (old_setting && !error &&
	    copy_to_user(old_setting, &old_spec, sizeof (old_spec)))
		error = -EFAULT;

	return error;
}

static int common_timer_del(struct k_itimer *timer)
{
	timer->it.real.interval.tv64 = 0;

	if (hrtimer_try_to_cancel(&timer->it.real.timer) < 0)
		return TIMER_RETRY;
	return 0;
}

static inline int timer_delete_hook(struct k_itimer *timer)
{
	struct k_clock *kc = clockid_to_kclock(timer->it_clock);

	if (WARN_ON_ONCE(!kc || !kc->timer_del))
		return -EINVAL;
	return kc->timer_del(timer);
}

/* Delete a POSIX.1b interval timer. */
SYSCALL_DEFINE1(timer_delete, timer_t, timer_id)
{
	struct k_itimer *timer;
	unsigned long flags;

retry_delete:
	timer = lock_timer(timer_id, &flags);
	if (!timer)
		return -EINVAL;

	if (timer_delete_hook(timer) == TIMER_RETRY) {
		unlock_timer(timer, flags);
		goto retry_delete;
	}

	spin_lock(&current->sighand->siglock);
	list_del(&timer->list);
	spin_unlock(&current->sighand->siglock);
	/*
	 * This keeps any tasks waiting on the spin lock from thinking
	 * they got something (see the lock code above).
	 */
	timer->it_signal = NULL;

	unlock_timer(timer, flags);
	release_posix_timer(timer, IT_ID_SET);
	return 0;
}

/*
 * return timer owned by the process, used by exit_itimers
 */
static void itimer_delete(struct k_itimer *timer)
{
	unsigned long flags;

retry_delete:
	spin_lock_irqsave(&timer->it_lock, flags);

	if (timer_delete_hook(timer) == TIMER_RETRY) {
		unlock_timer(timer, flags);
		goto retry_delete;
	}
	list_del(&timer->list);
	/*
	 * This keeps any tasks waiting on the spin lock from thinking
	 * they got something (see the lock code above).
	 */
	timer->it_signal = NULL;

	unlock_timer(timer, flags);
	release_posix_timer(timer, IT_ID_SET);
}

/*
 * This is called by do_exit or de_thread, only when there are no more
 * references to the shared signal_struct.
 */
void exit_itimers(struct signal_struct *sig)
{
	struct k_itimer *tmr;

	while (!list_empty(&sig->posix_timers)) {
		tmr = list_entry(sig->posix_timers.next, struct k_itimer, list);
		itimer_delete(tmr);
	}
}

SYSCALL_DEFINE2(clock_settime, const clockid_t, which_clock,
		const struct timespec __user *, tp)
{
	struct k_clock *kc = clockid_to_kclock(which_clock);
	struct timespec new_tp;

	if (!kc || !kc->clock_set)
		return -EINVAL;

	if (copy_from_user(&new_tp, tp, sizeof (*tp)))
		return -EFAULT;

	return kc->clock_set(which_clock, &new_tp);
}

SYSCALL_DEFINE2(clock_gettime, const clockid_t, which_clock,
		struct timespec __user *,tp)
{
	struct k_clock *kc = clockid_to_kclock(which_clock);
	struct timespec kernel_tp;
	int error;

	if (!kc)
		return -EINVAL;

	error = kc->clock_get(which_clock, &kernel_tp);

	if (!error && copy_to_user(tp, &kernel_tp, sizeof (kernel_tp)))
		error = -EFAULT;

	return error;
}

SYSCALL_DEFINE2(clock_adjtime, const clockid_t, which_clock,
		struct timex __user *, utx)
{
	struct k_clock *kc = clockid_to_kclock(which_clock);
	struct timex ktx;
	int err;

	if (!kc)
		return -EINVAL;
	if (!kc->clock_adj)
		return -EOPNOTSUPP;

	if (copy_from_user(&ktx, utx, sizeof(ktx)))
		return -EFAULT;

	err = kc->clock_adj(which_clock, &ktx);

	if (!err && copy_to_user(utx, &ktx, sizeof(ktx)))
		return -EFAULT;

	return err;
}

SYSCALL_DEFINE2(clock_getres, const clockid_t, which_clock,
		struct timespec __user *, tp)
{
	struct k_clock *kc = clockid_to_kclock(which_clock);
	struct timespec rtn_tp;
	int error;

	if (!kc)
		return -EINVAL;

	error = kc->clock_getres(which_clock, &rtn_tp);

	if (!error && tp && copy_to_user(tp, &rtn_tp, sizeof (rtn_tp)))
		error = -EFAULT;

	return error;
}

/*
 * nanosleep for monotonic and realtime clocks
 */
static int common_nsleep(const clockid_t which_clock, int flags,
			 struct timespec *tsave, struct timespec __user *rmtp)
{
	return hrtimer_nanosleep(tsave, rmtp, flags & TIMER_ABSTIME ?
				 HRTIMER_MODE_ABS : HRTIMER_MODE_REL,
				 which_clock);
}

SYSCALL_DEFINE4(clock_nanosleep, const clockid_t, which_clock, int, flags,
		const struct timespec __user *, rqtp,
		struct timespec __user *, rmtp)
{
	struct k_clock *kc = clockid_to_kclock(which_clock);
	struct timespec t;

	if (!kc)
		return -EINVAL;
	if (!kc->nsleep)
		return -ENANOSLEEP_NOTSUP;

	if (copy_from_user(&t, rqtp, sizeof (struct timespec)))
		return -EFAULT;

	if (!timespec_valid(&t))
		return -EINVAL;

	return kc->nsleep(which_clock, flags, &t, rmtp);
}

/*
 * This will restart clock_nanosleep. This is required only by
 * compat_clock_nanosleep_restart for now.
 */
long clock_nanosleep_restart(struct restart_block *restart_block)
{
<<<<<<< HEAD
	clockid_t which_clock = restart_block->nanosleep.index;
=======
	clockid_t which_clock = restart_block->nanosleep.clockid;
>>>>>>> d762f438
	struct k_clock *kc = clockid_to_kclock(which_clock);

	if (WARN_ON_ONCE(!kc || !kc->nsleep_restart))
		return -EINVAL;

	return kc->nsleep_restart(restart_block);
}<|MERGE_RESOLUTION|>--- conflicted
+++ resolved
@@ -1056,11 +1056,7 @@
  */
 long clock_nanosleep_restart(struct restart_block *restart_block)
 {
-<<<<<<< HEAD
-	clockid_t which_clock = restart_block->nanosleep.index;
-=======
 	clockid_t which_clock = restart_block->nanosleep.clockid;
->>>>>>> d762f438
 	struct k_clock *kc = clockid_to_kclock(which_clock);
 
 	if (WARN_ON_ONCE(!kc || !kc->nsleep_restart))
