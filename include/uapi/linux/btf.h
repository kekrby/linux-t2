--- conflicted
+++ resolved
@@ -43,11 +43,7 @@
 	 * "size" tells the size of the type it is describing.
 	 *
 	 * "type" is used by PTR, TYPEDEF, VOLATILE, CONST, RESTRICT,
-<<<<<<< HEAD
-	 * FUNC, FUNC_PROTO, VAR and DECL_TAG.
-=======
 	 * FUNC, FUNC_PROTO, VAR, DECL_TAG and TYPE_TAG.
->>>>>>> 754e0b0e
 	 * "type" is a type_id referring to another type.
 	 */
 	union {
@@ -79,10 +75,7 @@
 	BTF_KIND_DATASEC	= 15,	/* Section	*/
 	BTF_KIND_FLOAT		= 16,	/* Floating point	*/
 	BTF_KIND_DECL_TAG	= 17,	/* Decl Tag */
-<<<<<<< HEAD
-=======
 	BTF_KIND_TYPE_TAG	= 18,	/* Type Tag */
->>>>>>> 754e0b0e
 
 	NR_BTF_KINDS,
 	BTF_KIND_MAX		= NR_BTF_KINDS - 1,
