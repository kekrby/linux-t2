--- conflicted
+++ resolved
@@ -77,32 +77,11 @@
 	return grp;
 }
 
-<<<<<<< HEAD
-int erofs_register_workgroup(struct super_block *sb,
-			     struct erofs_workgroup *grp)
-{
-	struct erofs_sb_info *sbi;
-	int err;
-
-	/* grp shouldn't be broken or used before */
-	if (atomic_read(&grp->refcount) != 1) {
-		DBG_BUGON(1);
-		return -EINVAL;
-	}
-
-	err = radix_tree_preload(GFP_NOFS);
-	if (err)
-		return err;
-
-	sbi = EROFS_SB(sb);
-	xa_lock(&sbi->workstn_tree);
-=======
 struct erofs_workgroup *erofs_insert_workgroup(struct super_block *sb,
 					       struct erofs_workgroup *grp)
 {
 	struct erofs_sb_info *const sbi = EROFS_SB(sb);
 	struct erofs_workgroup *pre;
->>>>>>> 04d5ce62
 
 	/*
 	 * Bump up a reference count before making this visible
@@ -181,11 +160,7 @@
 	 * however in order to avoid some race conditions, add a
 	 * DBG_BUGON to observe this in advance.
 	 */
-<<<<<<< HEAD
-	DBG_BUGON(radix_tree_delete(&sbi->workstn_tree, grp->index) != grp);
-=======
 	DBG_BUGON(xa_erase(&sbi->managed_pslots, grp->index) != grp);
->>>>>>> 04d5ce62
 
 	/*
 	 * If managed cache is on, last refcount should indicate
@@ -202,22 +177,7 @@
 	unsigned int freed = 0;
 	unsigned long index;
 
-<<<<<<< HEAD
-	int i, found;
-repeat:
-	xa_lock(&sbi->workstn_tree);
-
-	found = radix_tree_gang_lookup(&sbi->workstn_tree,
-				       batch, first_index, PAGEVEC_SIZE);
-
-	for (i = 0; i < found; ++i) {
-		struct erofs_workgroup *grp = batch[i];
-
-		first_index = grp->index + 1;
-
-=======
 	xa_for_each(&sbi->managed_pslots, index, grp) {
->>>>>>> 04d5ce62
 		/* try to shrink each valid workgroup */
 		if (!erofs_try_to_release_workgroup(sbi, grp))
 			continue;
