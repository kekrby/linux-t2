--- conflicted
+++ resolved
@@ -203,8 +203,6 @@
 		both edges:
 			Any state transition.
 
-<<<<<<< HEAD
-=======
 What:		/sys/bus/counter/devices/counterX/countY/ceiling_component_id
 What:		/sys/bus/counter/devices/counterX/countY/floor_component_id
 What:		/sys/bus/counter/devices/counterX/countY/count_mode_component_id
@@ -226,7 +224,6 @@
 		Read-only attribute that indicates the component ID of the
 		respective extension or Synapse.
 
->>>>>>> df0cc57e
 What:		/sys/bus/counter/devices/counterX/countY/spike_filter_ns
 KernelVersion:	5.14
 Contact:	linux-iio@vger.kernel.org
@@ -236,8 +233,6 @@
 		shorter or equal to configured value are ignored. Value 0 means
 		filter is disabled.
 
-<<<<<<< HEAD
-=======
 What:		/sys/bus/counter/devices/counterX/events_queue_size
 KernelVersion:	5.16
 Contact:	linux-iio@vger.kernel.org
@@ -246,7 +241,6 @@
 		counter_event data structures. The number of elements will be
 		rounded-up to a power of 2.
 
->>>>>>> df0cc57e
 What:		/sys/bus/counter/devices/counterX/name
 KernelVersion:	5.2
 Contact:	linux-iio@vger.kernel.org
@@ -321,9 +315,6 @@
 KernelVersion:	5.2
 Contact:	linux-iio@vger.kernel.org
 Description:
-<<<<<<< HEAD
-		Signal data of Signal Y represented as a string.
-=======
 		Signal level state of Signal Y. The following signal level
 		states are available:
 
@@ -332,7 +323,6 @@
 
 		high:
 			High level state.
->>>>>>> df0cc57e
 
 What:		/sys/bus/counter/devices/counterX/signalY/synchronous_mode
 KernelVersion:	5.2
