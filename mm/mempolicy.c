--- conflicted
+++ resolved
@@ -1208,19 +1208,9 @@
 		return alloc_huge_page_vma(page_hstate(&src->page),
 				vma, address);
 
-<<<<<<< HEAD
 	if (folio_test_large(src))
 		gfp = GFP_TRANSHUGE;
 
-=======
-		thp = alloc_hugepage_vma(GFP_TRANSHUGE, vma, address,
-					 thp_order(page));
-		if (!thp)
-			return NULL;
-		prep_transhuge_page(thp);
-		return thp;
-	}
->>>>>>> 4071a1b9
 	/*
 	 * if !vma, vma_alloc_folio() will use task or system default policy
 	 */
