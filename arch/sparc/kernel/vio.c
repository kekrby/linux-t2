/* vio.c: Virtual I/O channel devices probing infrastructure.
 *
 *    Copyright (c) 2003-2005 IBM Corp.
 *     Dave Engebretsen engebret@us.ibm.com
 *     Santiago Leon santil@us.ibm.com
 *     Hollis Blanchard <hollisb@us.ibm.com>
 *     Stephen Rothwell
 *
 * Adapted to sparc64 by David S. Miller davem@davemloft.net
 */

#include <linux/kernel.h>
#include <linux/slab.h>
#include <linux/irq.h>
#include <linux/export.h>
#include <linux/init.h>

#include <asm/mdesc.h>
#include <asm/vio.h>

static const struct vio_device_id *vio_match_device(
	const struct vio_device_id *matches,
	const struct vio_dev *dev)
{
	const char *type, *compat;
	int len;

	type = dev->type;
	compat = dev->compat;
	len = dev->compat_len;

	while (matches->type[0] || matches->compat[0]) {
		int match = 1;
		if (matches->type[0])
			match &= !strcmp(matches->type, type);

		if (matches->compat[0]) {
			match &= len &&
				of_find_in_proplist(compat, matches->compat, len);
		}
		if (match)
			return matches;
		matches++;
	}
	return NULL;
}

static int vio_hotplug(struct device *dev, struct kobj_uevent_env *env)
{
	const struct vio_dev *vio_dev = to_vio_dev(dev);

	add_uevent_var(env, "MODALIAS=vio:T%sS%s", vio_dev->type, vio_dev->compat);
	return 0;
}

static int vio_bus_match(struct device *dev, struct device_driver *drv)
{
	struct vio_dev *vio_dev = to_vio_dev(dev);
	struct vio_driver *vio_drv = to_vio_driver(drv);
	const struct vio_device_id *matches = vio_drv->id_table;

	if (!matches)
		return 0;

	return vio_match_device(matches, vio_dev) != NULL;
}

static int vio_device_probe(struct device *dev)
{
	struct vio_dev *vdev = to_vio_dev(dev);
	struct vio_driver *drv = to_vio_driver(dev->driver);
	const struct vio_device_id *id;

	if (!drv->probe)
		return -ENODEV;

	id = vio_match_device(drv->id_table, vdev);
	if (!id)
		return -ENODEV;

	/* alloc irqs (unless the driver specified not to) */
	if (!drv->no_irq) {
		if (vdev->tx_irq == 0 && vdev->tx_ino != ~0UL)
			vdev->tx_irq = sun4v_build_virq(vdev->cdev_handle,
							vdev->tx_ino);

		if (vdev->rx_irq == 0 && vdev->rx_ino != ~0UL)
			vdev->rx_irq = sun4v_build_virq(vdev->cdev_handle,
							vdev->rx_ino);
	}

	return drv->probe(vdev, id);
}

static int vio_device_remove(struct device *dev)
{
	struct vio_dev *vdev = to_vio_dev(dev);
	struct vio_driver *drv = to_vio_driver(dev->driver);

	if (drv->remove) {
		/*
		 * Ideally, we would remove/deallocate tx/rx virqs
		 * here - however, there are currently no support
		 * routines to do so at the moment. TBD
		 */

		return drv->remove(vdev);
	}

	return 1;
}

static ssize_t devspec_show(struct device *dev,
		struct device_attribute *attr, char *buf)
{
	struct vio_dev *vdev = to_vio_dev(dev);
	const char *str = "none";

	if (!strcmp(vdev->type, "vnet-port"))
		str = "vnet";
	else if (!strcmp(vdev->type, "vdc-port"))
		str = "vdisk";

	return sprintf(buf, "%s\n", str);
}
static DEVICE_ATTR_RO(devspec);

static ssize_t type_show(struct device *dev,
		struct device_attribute *attr, char *buf)
{
	struct vio_dev *vdev = to_vio_dev(dev);
	return sprintf(buf, "%s\n", vdev->type);
}
static DEVICE_ATTR_RO(type);

static ssize_t modalias_show(struct device *dev, struct device_attribute *attr,
			     char *buf)
{
	const struct vio_dev *vdev = to_vio_dev(dev);

	return sprintf(buf, "vio:T%sS%s\n", vdev->type, vdev->compat);
}
static DEVICE_ATTR_RO(modalias);

static struct attribute *vio_dev_attrs[] = {
	&dev_attr_devspec.attr,
	&dev_attr_type.attr,
	&dev_attr_modalias.attr,
	NULL,
 };
ATTRIBUTE_GROUPS(vio_dev);

static struct bus_type vio_bus_type = {
	.name		= "vio",
	.dev_groups	= vio_dev_groups,
	.uevent         = vio_hotplug,
	.match		= vio_bus_match,
	.probe		= vio_device_probe,
	.remove		= vio_device_remove,
};

int __vio_register_driver(struct vio_driver *viodrv, struct module *owner,
			const char *mod_name)
{
	viodrv->driver.bus = &vio_bus_type;
	viodrv->driver.name = viodrv->name;
	viodrv->driver.owner = owner;
	viodrv->driver.mod_name = mod_name;

	return driver_register(&viodrv->driver);
}
EXPORT_SYMBOL(__vio_register_driver);

void vio_unregister_driver(struct vio_driver *viodrv)
{
	driver_unregister(&viodrv->driver);
}
EXPORT_SYMBOL(vio_unregister_driver);

static void vio_dev_release(struct device *dev)
{
	kfree(to_vio_dev(dev));
}

static ssize_t
show_pciobppath_attr(struct device *dev, struct device_attribute *attr,
		     char *buf)
{
	struct vio_dev *vdev;
	struct device_node *dp;

	vdev = to_vio_dev(dev);
	dp = vdev->dp;

	return snprintf (buf, PAGE_SIZE, "%s\n", dp->full_name);
}

static DEVICE_ATTR(obppath, S_IRUSR | S_IRGRP | S_IROTH,
		   show_pciobppath_attr, NULL);

static struct device_node *cdev_node;

static struct vio_dev *root_vdev;
static u64 cdev_cfg_handle;

static const u64 *vio_cfg_handle(struct mdesc_handle *hp, u64 node)
{
	const u64 *cfg_handle = NULL;
	u64 a;

	mdesc_for_each_arc(a, hp, node, MDESC_ARC_TYPE_BACK) {
		u64 target;

		target = mdesc_arc_target(hp, a);
		cfg_handle = mdesc_get_property(hp, target,
						"cfg-handle", NULL);
		if (cfg_handle)
			break;
	}

	return cfg_handle;
}

/**
 * vio_vdev_node() - Find VDEV node in MD
 * @hp:  Handle to the MD
 * @vdev:  Pointer to VDEV
 *
 * Find the node in the current MD which matches the given vio_dev. This
 * must be done dynamically since the node value can change if the MD
 * is updated.
 *
 * NOTE: the MD must be locked, using mdesc_grab(), when calling this routine
 *
 * Return: The VDEV node in MDESC
 */
u64 vio_vdev_node(struct mdesc_handle *hp, struct vio_dev *vdev)
{
	u64 node;

	if (vdev == NULL)
		return MDESC_NODE_NULL;

	node = mdesc_get_node(hp, (const char *)vdev->node_name,
			      &vdev->md_node_info);

	return node;
}

static void vio_fill_channel_info(struct mdesc_handle *hp, u64 mp,
				  struct vio_dev *vdev)
{
	u64 a;

	vdev->tx_ino = ~0UL;
	vdev->rx_ino = ~0UL;
	vdev->channel_id = ~0UL;
	mdesc_for_each_arc(a, hp, mp, MDESC_ARC_TYPE_FWD) {
		const u64 *chan_id;
		const u64 *irq;
		u64 target;

		target = mdesc_arc_target(hp, a);

		irq = mdesc_get_property(hp, target, "tx-ino", NULL);
		if (irq)
			vdev->tx_ino = *irq;

		irq = mdesc_get_property(hp, target, "rx-ino", NULL);
		if (irq)
			vdev->rx_ino = *irq;

		chan_id = mdesc_get_property(hp, target, "id", NULL);
		if (chan_id)
			vdev->channel_id = *chan_id;
	}

	vdev->cdev_handle = cdev_cfg_handle;
}

int vio_set_intr(unsigned long dev_ino, int state)
{
	int err;

	err = sun4v_vintr_set_valid(cdev_cfg_handle, dev_ino, state);
	return err;
}
EXPORT_SYMBOL(vio_set_intr);

static struct vio_dev *vio_create_one(struct mdesc_handle *hp, u64 mp,
				      const char *node_name,
				      struct device *parent)
{
	const char *type, *compat;
	struct device_node *dp;
	struct vio_dev *vdev;
	int err, tlen, clen;
	const u64 *id, *cfg_handle;

	type = mdesc_get_property(hp, mp, "device-type", &tlen);
	if (!type) {
		type = mdesc_get_property(hp, mp, "name", &tlen);
		if (!type) {
			type = mdesc_node_name(hp, mp);
			tlen = strlen(type) + 1;
		}
	}
	if (tlen > VIO_MAX_TYPE_LEN || strlen(type) >= VIO_MAX_TYPE_LEN) {
		printk(KERN_ERR "VIO: Type string [%s] is too long.\n",
		       type);
		return NULL;
	}

	id = mdesc_get_property(hp, mp, "id", NULL);

	cfg_handle = vio_cfg_handle(hp, mp);

	compat = mdesc_get_property(hp, mp, "device-type", &clen);
	if (!compat) {
		clen = 0;
	} else if (clen > VIO_MAX_COMPAT_LEN) {
		printk(KERN_ERR "VIO: Compat len %d for [%s] is too long.\n",
		       clen, type);
		return NULL;
	}

	vdev = kzalloc(sizeof(*vdev), GFP_KERNEL);
	if (!vdev) {
		printk(KERN_ERR "VIO: Could not allocate vio_dev\n");
		return NULL;
	}

	vdev->mp = mp;
	memcpy(vdev->type, type, tlen);
	if (compat)
		memcpy(vdev->compat, compat, clen);
	else
		memset(vdev->compat, 0, sizeof(vdev->compat));
	vdev->compat_len = clen;

	vdev->port_id = ~0UL;
	vdev->tx_irq = 0;
	vdev->rx_irq = 0;

	vio_fill_channel_info(hp, mp, vdev);

	if (!id) {
		dev_set_name(&vdev->dev, "%s", type);
		vdev->dev_no = ~(u64)0;
		vdev->id = ~(u64)0;
	} else if (!cfg_handle) {
		dev_set_name(&vdev->dev, "%s-%llu", type, *id);
		vdev->dev_no = *id;
		vdev->id = ~(u64)0;
	} else {
		dev_set_name(&vdev->dev, "%s-%llu-%llu", type,
			     *cfg_handle, *id);
		vdev->dev_no = *cfg_handle;
<<<<<<< HEAD
		vdev->id = *id;
=======
		vdev->port_id = *id;
>>>>>>> a2054256
	}

	vdev->dev.parent = parent;
	vdev->dev.bus = &vio_bus_type;
	vdev->dev.release = vio_dev_release;

	if (parent == NULL) {
		dp = cdev_node;
	} else if (to_vio_dev(parent) == root_vdev) {
		dp = of_get_next_child(cdev_node, NULL);
		while (dp) {
			if (!strcmp(dp->type, type))
				break;

			dp = of_get_next_child(cdev_node, dp);
		}
	} else {
		dp = to_vio_dev(parent)->dp;
	}
	vdev->dp = dp;

	/*
	 * node_name is NULL for the parent/channel-devices node and
	 * the parent doesn't require the MD node info.
	 */
	if (node_name != NULL) {
		(void) snprintf(vdev->node_name, VIO_MAX_NAME_LEN, "%s",
				node_name);

		err = mdesc_get_node_info(hp, mp, node_name,
					  &vdev->md_node_info);
		if (err) {
			pr_err("VIO: Could not get MD node info %s, err=%d\n",
			       dev_name(&vdev->dev), err);
			kfree(vdev);
			return NULL;
		}
	}

	pr_info("VIO: Adding device %s (tx_ino = %llx, rx_ino = %llx)\n",
		dev_name(&vdev->dev), vdev->tx_ino, vdev->rx_ino);

	err = device_register(&vdev->dev);
	if (err) {
		printk(KERN_ERR "VIO: Could not register device %s, err=%d\n",
		       dev_name(&vdev->dev), err);
		kfree(vdev);
		return NULL;
	}
	if (vdev->dp)
		err = sysfs_create_file(&vdev->dev.kobj,
					&dev_attr_obppath.attr);

	return vdev;
}

static void vio_add(struct mdesc_handle *hp, u64 node,
		    const char *node_name)
{
	(void) vio_create_one(hp, node, node_name, &root_vdev->dev);
}

<<<<<<< HEAD
struct vio_md_node_query {
	const char *type;
	u64 dev_no;
	u64 id;
=======
struct vio_remove_node_data {
	struct mdesc_handle *hp;
	u64 node;
>>>>>>> a2054256
};

static int vio_md_node_match(struct device *dev, void *arg)
{
	struct vio_md_node_query *query = (struct vio_md_node_query *) arg;
	struct vio_dev *vdev = to_vio_dev(dev);
	struct vio_remove_node_data *node_data;
	u64 node;

<<<<<<< HEAD
	if (vdev->dev_no != query->dev_no)
		return 0;
	if (vdev->id != query->id)
		return 0;
	if (strcmp(vdev->type, query->type))
		return 0;

	return 1;
=======
	node_data = (struct vio_remove_node_data *)arg;

	node = vio_vdev_node(node_data->hp, vdev);

	if (node == node_data->node)
		return 1;
	else
		return 0;
>>>>>>> a2054256
}

static void vio_remove(struct mdesc_handle *hp, u64 node, const char *node_name)
{
<<<<<<< HEAD
	const char *type;
	const u64 *id, *cfg_handle;
	u64 a;
	struct vio_md_node_query query;
	struct device *dev;

	type = mdesc_get_property(hp, node, "device-type", NULL);
	if (!type) {
		type = mdesc_get_property(hp, node, "name", NULL);
		if (!type)
			type = mdesc_node_name(hp, node);
	}

	query.type = type;

	id = mdesc_get_property(hp, node, "id", NULL);
	cfg_handle = NULL;
	mdesc_for_each_arc(a, hp, node, MDESC_ARC_TYPE_BACK) {
		u64 target;

		target = mdesc_arc_target(hp, a);
		cfg_handle = mdesc_get_property(hp, target,
						"cfg-handle", NULL);
		if (cfg_handle)
			break;
	}

	if (!id) {
		query.dev_no = ~(u64)0;
		query.id = ~(u64)0;
	} else if (!cfg_handle) {
		query.dev_no = *id;
		query.id = ~(u64)0;
	} else {
		query.dev_no = *cfg_handle;
		query.id = *id;
	}

	dev = device_find_child(&root_vdev->dev, &query,
=======
	struct vio_remove_node_data node_data;
	struct device *dev;

	node_data.hp = hp;
	node_data.node = node;

	dev = device_find_child(&root_vdev->dev, (void *)&node_data,
>>>>>>> a2054256
				vio_md_node_match);
	if (dev) {
		printk(KERN_INFO "VIO: Removing device %s\n", dev_name(dev));

		device_unregister(dev);
		put_device(dev);
	} else {
<<<<<<< HEAD
		if (!id)
			printk(KERN_ERR "VIO: Removed unknown %s node.\n",
			       type);
		else if (!cfg_handle)
			printk(KERN_ERR "VIO: Removed unknown %s node %llu.\n",
			       type, *id);
		else
			printk(KERN_ERR "VIO: Removed unknown %s node %llu-%llu.\n",
			       type, *cfg_handle, *id);
=======
		pr_err("VIO: %s node not found in MDESC\n", node_name);
>>>>>>> a2054256
	}
}

static struct mdesc_notifier_client vio_device_notifier = {
	.add		= vio_add,
	.remove		= vio_remove,
	.node_name	= "virtual-device-port",
};

/* We are only interested in domain service ports under the
 * "domain-services" node.  On control nodes there is another port
 * under "openboot" that we should not mess with as aparently that is
 * reserved exclusively for OBP use.
 */
static void vio_add_ds(struct mdesc_handle *hp, u64 node,
		       const char *node_name)
{
	int found;
	u64 a;

	found = 0;
	mdesc_for_each_arc(a, hp, node, MDESC_ARC_TYPE_BACK) {
		u64 target = mdesc_arc_target(hp, a);
		const char *name = mdesc_node_name(hp, target);

		if (!strcmp(name, "domain-services")) {
			found = 1;
			break;
		}
	}

	if (found)
		(void) vio_create_one(hp, node, node_name, &root_vdev->dev);
}

static struct mdesc_notifier_client vio_ds_notifier = {
	.add		= vio_add_ds,
	.remove		= vio_remove,
	.node_name	= "domain-services-port",
};

static const char *channel_devices_node = "channel-devices";
static const char *channel_devices_compat = "SUNW,sun4v-channel-devices";
static const char *cfg_handle_prop = "cfg-handle";

static int __init vio_init(void)
{
	struct mdesc_handle *hp;
	const char *compat;
	const u64 *cfg_handle;
	int err, len;
	u64 root;

	err = bus_register(&vio_bus_type);
	if (err) {
		printk(KERN_ERR "VIO: Could not register bus type err=%d\n",
		       err);
		return err;
	}

	hp = mdesc_grab();
	if (!hp)
		return 0;

	root = mdesc_node_by_name(hp, MDESC_NODE_NULL, channel_devices_node);
	if (root == MDESC_NODE_NULL) {
		printk(KERN_INFO "VIO: No channel-devices MDESC node.\n");
		mdesc_release(hp);
		return 0;
	}

	cdev_node = of_find_node_by_name(NULL, "channel-devices");
	err = -ENODEV;
	if (!cdev_node) {
		printk(KERN_INFO "VIO: No channel-devices OBP node.\n");
		goto out_release;
	}

	compat = mdesc_get_property(hp, root, "compatible", &len);
	if (!compat) {
		printk(KERN_ERR "VIO: Channel devices lacks compatible "
		       "property\n");
		goto out_release;
	}
	if (!of_find_in_proplist(compat, channel_devices_compat, len)) {
		printk(KERN_ERR "VIO: Channel devices node lacks (%s) "
		       "compat entry.\n", channel_devices_compat);
		goto out_release;
	}

	cfg_handle = mdesc_get_property(hp, root, cfg_handle_prop, NULL);
	if (!cfg_handle) {
		printk(KERN_ERR "VIO: Channel devices lacks %s property\n",
		       cfg_handle_prop);
		goto out_release;
	}

	cdev_cfg_handle = *cfg_handle;

	root_vdev = vio_create_one(hp, root, NULL, NULL);
	err = -ENODEV;
	if (!root_vdev) {
		printk(KERN_ERR "VIO: Could not create root device.\n");
		goto out_release;
	}

	mdesc_register_notifier(&vio_device_notifier);
	mdesc_register_notifier(&vio_ds_notifier);

	mdesc_release(hp);

	return err;

out_release:
	mdesc_release(hp);
	return err;
}

postcore_initcall(vio_init);<|MERGE_RESOLUTION|>--- conflicted
+++ resolved
@@ -347,20 +347,14 @@
 	if (!id) {
 		dev_set_name(&vdev->dev, "%s", type);
 		vdev->dev_no = ~(u64)0;
-		vdev->id = ~(u64)0;
 	} else if (!cfg_handle) {
 		dev_set_name(&vdev->dev, "%s-%llu", type, *id);
 		vdev->dev_no = *id;
-		vdev->id = ~(u64)0;
 	} else {
 		dev_set_name(&vdev->dev, "%s-%llu-%llu", type,
 			     *cfg_handle, *id);
 		vdev->dev_no = *cfg_handle;
-<<<<<<< HEAD
-		vdev->id = *id;
-=======
 		vdev->port_id = *id;
->>>>>>> a2054256
 	}
 
 	vdev->dev.parent = parent;
@@ -423,35 +417,17 @@
 	(void) vio_create_one(hp, node, node_name, &root_vdev->dev);
 }
 
-<<<<<<< HEAD
-struct vio_md_node_query {
-	const char *type;
-	u64 dev_no;
-	u64 id;
-=======
 struct vio_remove_node_data {
 	struct mdesc_handle *hp;
 	u64 node;
->>>>>>> a2054256
 };
 
 static int vio_md_node_match(struct device *dev, void *arg)
 {
-	struct vio_md_node_query *query = (struct vio_md_node_query *) arg;
 	struct vio_dev *vdev = to_vio_dev(dev);
 	struct vio_remove_node_data *node_data;
 	u64 node;
 
-<<<<<<< HEAD
-	if (vdev->dev_no != query->dev_no)
-		return 0;
-	if (vdev->id != query->id)
-		return 0;
-	if (strcmp(vdev->type, query->type))
-		return 0;
-
-	return 1;
-=======
 	node_data = (struct vio_remove_node_data *)arg;
 
 	node = vio_vdev_node(node_data->hp, vdev);
@@ -460,52 +436,10 @@
 		return 1;
 	else
 		return 0;
->>>>>>> a2054256
 }
 
 static void vio_remove(struct mdesc_handle *hp, u64 node, const char *node_name)
 {
-<<<<<<< HEAD
-	const char *type;
-	const u64 *id, *cfg_handle;
-	u64 a;
-	struct vio_md_node_query query;
-	struct device *dev;
-
-	type = mdesc_get_property(hp, node, "device-type", NULL);
-	if (!type) {
-		type = mdesc_get_property(hp, node, "name", NULL);
-		if (!type)
-			type = mdesc_node_name(hp, node);
-	}
-
-	query.type = type;
-
-	id = mdesc_get_property(hp, node, "id", NULL);
-	cfg_handle = NULL;
-	mdesc_for_each_arc(a, hp, node, MDESC_ARC_TYPE_BACK) {
-		u64 target;
-
-		target = mdesc_arc_target(hp, a);
-		cfg_handle = mdesc_get_property(hp, target,
-						"cfg-handle", NULL);
-		if (cfg_handle)
-			break;
-	}
-
-	if (!id) {
-		query.dev_no = ~(u64)0;
-		query.id = ~(u64)0;
-	} else if (!cfg_handle) {
-		query.dev_no = *id;
-		query.id = ~(u64)0;
-	} else {
-		query.dev_no = *cfg_handle;
-		query.id = *id;
-	}
-
-	dev = device_find_child(&root_vdev->dev, &query,
-=======
 	struct vio_remove_node_data node_data;
 	struct device *dev;
 
@@ -513,7 +447,6 @@
 	node_data.node = node;
 
 	dev = device_find_child(&root_vdev->dev, (void *)&node_data,
->>>>>>> a2054256
 				vio_md_node_match);
 	if (dev) {
 		printk(KERN_INFO "VIO: Removing device %s\n", dev_name(dev));
@@ -521,19 +454,7 @@
 		device_unregister(dev);
 		put_device(dev);
 	} else {
-<<<<<<< HEAD
-		if (!id)
-			printk(KERN_ERR "VIO: Removed unknown %s node.\n",
-			       type);
-		else if (!cfg_handle)
-			printk(KERN_ERR "VIO: Removed unknown %s node %llu.\n",
-			       type, *id);
-		else
-			printk(KERN_ERR "VIO: Removed unknown %s node %llu-%llu.\n",
-			       type, *cfg_handle, *id);
-=======
 		pr_err("VIO: %s node not found in MDESC\n", node_name);
->>>>>>> a2054256
 	}
 }
 
