--- conflicted
+++ resolved
@@ -180,16 +180,11 @@
 	file->private_data = list;
 
 	dev = hidraw_table[minor];
-<<<<<<< HEAD
-	if (!dev->open++)
-		dev->hid->ll_driver->open(dev->hid);
-=======
 	if (!dev->open++) {
 		err = dev->hid->ll_driver->open(dev->hid);
 		if (err < 0)
 			dev->open--;
 	}
->>>>>>> c07f62e5
 
 out_unlock:
 	mutex_unlock(&minors_lock);
