/******************************************************************************
 *
 * This file is provided under a dual BSD/GPLv2 license.  When using or
 * redistributing this file, you may do so under either license.
 *
 * GPL LICENSE SUMMARY
 *
 * Copyright(c) 2007 - 2014 Intel Corporation. All rights reserved.
 * Copyright(c) 2013 - 2015 Intel Mobile Communications GmbH
 * Copyright(c) 2016-2017 Intel Deutschland GmbH
 * Copyright(c) 2018 - 2019 Intel Corporation
 *
 * This program is free software; you can redistribute it and/or modify
 * it under the terms of version 2 of the GNU General Public License as
 * published by the Free Software Foundation.
 *
 * This program is distributed in the hope that it will be useful, but
 * WITHOUT ANY WARRANTY; without even the implied warranty of
 * MERCHANTABILITY or FITNESS FOR A PARTICULAR PURPOSE.  See the GNU
 * General Public License for more details.
 *
 * The full GNU General Public License is included in this distribution
 * in the file called COPYING.
 *
 * Contact Information:
 *  Intel Linux Wireless <linuxwifi@intel.com>
 * Intel Corporation, 5200 N.E. Elam Young Parkway, Hillsboro, OR 97124-6497
 *
 * BSD LICENSE
 *
 * Copyright(c) 2005 - 2014 Intel Corporation. All rights reserved.
 * Copyright(c) 2013 - 2015 Intel Mobile Communications GmbH
 * All rights reserved.
 * Copyright(c) 2017 Intel Deutschland GmbH
 * Copyright(c) 2018 - 2019 Intel Corporation
 *
 * Redistribution and use in source and binary forms, with or without
 * modification, are permitted provided that the following conditions
 * are met:
 *
 *  * Redistributions of source code must retain the above copyright
 *    notice, this list of conditions and the following disclaimer.
 *  * Redistributions in binary form must reproduce the above copyright
 *    notice, this list of conditions and the following disclaimer in
 *    the documentation and/or other materials provided with the
 *    distribution.
 *  * Neither the name Intel Corporation nor the names of its
 *    contributors may be used to endorse or promote products derived
 *    from this software without specific prior written permission.
 *
 * THIS SOFTWARE IS PROVIDED BY THE COPYRIGHT HOLDERS AND CONTRIBUTORS
 * "AS IS" AND ANY EXPRESS OR IMPLIED WARRANTIES, INCLUDING, BUT NOT
 * LIMITED TO, THE IMPLIED WARRANTIES OF MERCHANTABILITY AND FITNESS FOR
 * A PARTICULAR PURPOSE ARE DISCLAIMED. IN NO EVENT SHALL THE COPYRIGHT
 * OWNER OR CONTRIBUTORS BE LIABLE FOR ANY DIRECT, INDIRECT, INCIDENTAL,
 * SPECIAL, EXEMPLARY, OR CONSEQUENTIAL DAMAGES (INCLUDING, BUT NOT
 * LIMITED TO, PROCUREMENT OF SUBSTITUTE GOODS OR SERVICES; LOSS OF USE,
 * DATA, OR PROFITS; OR BUSINESS INTERRUPTION) HOWEVER CAUSED AND ON ANY
 * THEORY OF LIABILITY, WHETHER IN CONTRACT, STRICT LIABILITY, OR TORT
 * (INCLUDING NEGLIGENCE OR OTHERWISE) ARISING IN ANY WAY OUT OF THE USE
 * OF THIS SOFTWARE, EVEN IF ADVISED OF THE POSSIBILITY OF SUCH DAMAGE.
 *
 *****************************************************************************/

#define pr_fmt(fmt) KBUILD_MODNAME ": " fmt

#include <linux/module.h>
#include <linux/pci.h>
#include <linux/acpi.h>

#include "fw/acpi.h"

#include "iwl-trans.h"
#include "iwl-drv.h"
#include "iwl-prph.h"
#include "internal.h"

#define IWL_PCI_DEVICE(dev, subdev, cfg) \
	.vendor = PCI_VENDOR_ID_INTEL,  .device = (dev), \
	.subvendor = PCI_ANY_ID, .subdevice = (subdev), \
	.driver_data = (kernel_ulong_t)&(cfg)

/* Hardware specific file defines the PCI IDs table for that hardware module */
static const struct pci_device_id iwl_hw_card_ids[] = {
#if IS_ENABLED(CONFIG_IWLDVM)
	{IWL_PCI_DEVICE(0x4232, 0x1201, iwl5100_agn_cfg)}, /* Mini Card */
	{IWL_PCI_DEVICE(0x4232, 0x1301, iwl5100_agn_cfg)}, /* Half Mini Card */
	{IWL_PCI_DEVICE(0x4232, 0x1204, iwl5100_agn_cfg)}, /* Mini Card */
	{IWL_PCI_DEVICE(0x4232, 0x1304, iwl5100_agn_cfg)}, /* Half Mini Card */
	{IWL_PCI_DEVICE(0x4232, 0x1205, iwl5100_bgn_cfg)}, /* Mini Card */
	{IWL_PCI_DEVICE(0x4232, 0x1305, iwl5100_bgn_cfg)}, /* Half Mini Card */
	{IWL_PCI_DEVICE(0x4232, 0x1206, iwl5100_abg_cfg)}, /* Mini Card */
	{IWL_PCI_DEVICE(0x4232, 0x1306, iwl5100_abg_cfg)}, /* Half Mini Card */
	{IWL_PCI_DEVICE(0x4232, 0x1221, iwl5100_agn_cfg)}, /* Mini Card */
	{IWL_PCI_DEVICE(0x4232, 0x1321, iwl5100_agn_cfg)}, /* Half Mini Card */
	{IWL_PCI_DEVICE(0x4232, 0x1224, iwl5100_agn_cfg)}, /* Mini Card */
	{IWL_PCI_DEVICE(0x4232, 0x1324, iwl5100_agn_cfg)}, /* Half Mini Card */
	{IWL_PCI_DEVICE(0x4232, 0x1225, iwl5100_bgn_cfg)}, /* Mini Card */
	{IWL_PCI_DEVICE(0x4232, 0x1325, iwl5100_bgn_cfg)}, /* Half Mini Card */
	{IWL_PCI_DEVICE(0x4232, 0x1226, iwl5100_abg_cfg)}, /* Mini Card */
	{IWL_PCI_DEVICE(0x4232, 0x1326, iwl5100_abg_cfg)}, /* Half Mini Card */
	{IWL_PCI_DEVICE(0x4237, 0x1211, iwl5100_agn_cfg)}, /* Mini Card */
	{IWL_PCI_DEVICE(0x4237, 0x1311, iwl5100_agn_cfg)}, /* Half Mini Card */
	{IWL_PCI_DEVICE(0x4237, 0x1214, iwl5100_agn_cfg)}, /* Mini Card */
	{IWL_PCI_DEVICE(0x4237, 0x1314, iwl5100_agn_cfg)}, /* Half Mini Card */
	{IWL_PCI_DEVICE(0x4237, 0x1215, iwl5100_bgn_cfg)}, /* Mini Card */
	{IWL_PCI_DEVICE(0x4237, 0x1315, iwl5100_bgn_cfg)}, /* Half Mini Card */
	{IWL_PCI_DEVICE(0x4237, 0x1216, iwl5100_abg_cfg)}, /* Mini Card */
	{IWL_PCI_DEVICE(0x4237, 0x1316, iwl5100_abg_cfg)}, /* Half Mini Card */

/* 5300 Series WiFi */
	{IWL_PCI_DEVICE(0x4235, 0x1021, iwl5300_agn_cfg)}, /* Mini Card */
	{IWL_PCI_DEVICE(0x4235, 0x1121, iwl5300_agn_cfg)}, /* Half Mini Card */
	{IWL_PCI_DEVICE(0x4235, 0x1024, iwl5300_agn_cfg)}, /* Mini Card */
	{IWL_PCI_DEVICE(0x4235, 0x1124, iwl5300_agn_cfg)}, /* Half Mini Card */
	{IWL_PCI_DEVICE(0x4235, 0x1001, iwl5300_agn_cfg)}, /* Mini Card */
	{IWL_PCI_DEVICE(0x4235, 0x1101, iwl5300_agn_cfg)}, /* Half Mini Card */
	{IWL_PCI_DEVICE(0x4235, 0x1004, iwl5300_agn_cfg)}, /* Mini Card */
	{IWL_PCI_DEVICE(0x4235, 0x1104, iwl5300_agn_cfg)}, /* Half Mini Card */
	{IWL_PCI_DEVICE(0x4236, 0x1011, iwl5300_agn_cfg)}, /* Mini Card */
	{IWL_PCI_DEVICE(0x4236, 0x1111, iwl5300_agn_cfg)}, /* Half Mini Card */
	{IWL_PCI_DEVICE(0x4236, 0x1014, iwl5300_agn_cfg)}, /* Mini Card */
	{IWL_PCI_DEVICE(0x4236, 0x1114, iwl5300_agn_cfg)}, /* Half Mini Card */

/* 5350 Series WiFi/WiMax */
	{IWL_PCI_DEVICE(0x423A, 0x1001, iwl5350_agn_cfg)}, /* Mini Card */
	{IWL_PCI_DEVICE(0x423A, 0x1021, iwl5350_agn_cfg)}, /* Mini Card */
	{IWL_PCI_DEVICE(0x423B, 0x1011, iwl5350_agn_cfg)}, /* Mini Card */

/* 5150 Series Wifi/WiMax */
	{IWL_PCI_DEVICE(0x423C, 0x1201, iwl5150_agn_cfg)}, /* Mini Card */
	{IWL_PCI_DEVICE(0x423C, 0x1301, iwl5150_agn_cfg)}, /* Half Mini Card */
	{IWL_PCI_DEVICE(0x423C, 0x1206, iwl5150_abg_cfg)}, /* Mini Card */
	{IWL_PCI_DEVICE(0x423C, 0x1306, iwl5150_abg_cfg)}, /* Half Mini Card */
	{IWL_PCI_DEVICE(0x423C, 0x1221, iwl5150_agn_cfg)}, /* Mini Card */
	{IWL_PCI_DEVICE(0x423C, 0x1321, iwl5150_agn_cfg)}, /* Half Mini Card */
	{IWL_PCI_DEVICE(0x423C, 0x1326, iwl5150_abg_cfg)}, /* Half Mini Card */

	{IWL_PCI_DEVICE(0x423D, 0x1211, iwl5150_agn_cfg)}, /* Mini Card */
	{IWL_PCI_DEVICE(0x423D, 0x1311, iwl5150_agn_cfg)}, /* Half Mini Card */
	{IWL_PCI_DEVICE(0x423D, 0x1216, iwl5150_abg_cfg)}, /* Mini Card */
	{IWL_PCI_DEVICE(0x423D, 0x1316, iwl5150_abg_cfg)}, /* Half Mini Card */

/* 6x00 Series */
	{IWL_PCI_DEVICE(0x422B, 0x1101, iwl6000_3agn_cfg)},
	{IWL_PCI_DEVICE(0x422B, 0x1108, iwl6000_3agn_cfg)},
	{IWL_PCI_DEVICE(0x422B, 0x1121, iwl6000_3agn_cfg)},
	{IWL_PCI_DEVICE(0x422B, 0x1128, iwl6000_3agn_cfg)},
	{IWL_PCI_DEVICE(0x422C, 0x1301, iwl6000i_2agn_cfg)},
	{IWL_PCI_DEVICE(0x422C, 0x1306, iwl6000i_2abg_cfg)},
	{IWL_PCI_DEVICE(0x422C, 0x1307, iwl6000i_2bg_cfg)},
	{IWL_PCI_DEVICE(0x422C, 0x1321, iwl6000i_2agn_cfg)},
	{IWL_PCI_DEVICE(0x422C, 0x1326, iwl6000i_2abg_cfg)},
	{IWL_PCI_DEVICE(0x4238, 0x1111, iwl6000_3agn_cfg)},
	{IWL_PCI_DEVICE(0x4238, 0x1118, iwl6000_3agn_cfg)},
	{IWL_PCI_DEVICE(0x4239, 0x1311, iwl6000i_2agn_cfg)},
	{IWL_PCI_DEVICE(0x4239, 0x1316, iwl6000i_2abg_cfg)},

/* 6x05 Series */
	{IWL_PCI_DEVICE(0x0082, 0x1301, iwl6005_2agn_cfg)},
	{IWL_PCI_DEVICE(0x0082, 0x1306, iwl6005_2abg_cfg)},
	{IWL_PCI_DEVICE(0x0082, 0x1307, iwl6005_2bg_cfg)},
	{IWL_PCI_DEVICE(0x0082, 0x1308, iwl6005_2agn_cfg)},
	{IWL_PCI_DEVICE(0x0082, 0x1321, iwl6005_2agn_cfg)},
	{IWL_PCI_DEVICE(0x0082, 0x1326, iwl6005_2abg_cfg)},
	{IWL_PCI_DEVICE(0x0082, 0x1328, iwl6005_2agn_cfg)},
	{IWL_PCI_DEVICE(0x0085, 0x1311, iwl6005_2agn_cfg)},
	{IWL_PCI_DEVICE(0x0085, 0x1318, iwl6005_2agn_cfg)},
	{IWL_PCI_DEVICE(0x0085, 0x1316, iwl6005_2abg_cfg)},
	{IWL_PCI_DEVICE(0x0082, 0xC020, iwl6005_2agn_sff_cfg)},
	{IWL_PCI_DEVICE(0x0085, 0xC220, iwl6005_2agn_sff_cfg)},
	{IWL_PCI_DEVICE(0x0085, 0xC228, iwl6005_2agn_sff_cfg)},
	{IWL_PCI_DEVICE(0x0082, 0x4820, iwl6005_2agn_d_cfg)},
	{IWL_PCI_DEVICE(0x0082, 0x1304, iwl6005_2agn_mow1_cfg)},/* low 5GHz active */
	{IWL_PCI_DEVICE(0x0082, 0x1305, iwl6005_2agn_mow2_cfg)},/* high 5GHz active */

/* 6x30 Series */
	{IWL_PCI_DEVICE(0x008A, 0x5305, iwl1030_bgn_cfg)},
	{IWL_PCI_DEVICE(0x008A, 0x5307, iwl1030_bg_cfg)},
	{IWL_PCI_DEVICE(0x008A, 0x5325, iwl1030_bgn_cfg)},
	{IWL_PCI_DEVICE(0x008A, 0x5327, iwl1030_bg_cfg)},
	{IWL_PCI_DEVICE(0x008B, 0x5315, iwl1030_bgn_cfg)},
	{IWL_PCI_DEVICE(0x008B, 0x5317, iwl1030_bg_cfg)},
	{IWL_PCI_DEVICE(0x0090, 0x5211, iwl6030_2agn_cfg)},
	{IWL_PCI_DEVICE(0x0090, 0x5215, iwl6030_2bgn_cfg)},
	{IWL_PCI_DEVICE(0x0090, 0x5216, iwl6030_2abg_cfg)},
	{IWL_PCI_DEVICE(0x0091, 0x5201, iwl6030_2agn_cfg)},
	{IWL_PCI_DEVICE(0x0091, 0x5205, iwl6030_2bgn_cfg)},
	{IWL_PCI_DEVICE(0x0091, 0x5206, iwl6030_2abg_cfg)},
	{IWL_PCI_DEVICE(0x0091, 0x5207, iwl6030_2bg_cfg)},
	{IWL_PCI_DEVICE(0x0091, 0x5221, iwl6030_2agn_cfg)},
	{IWL_PCI_DEVICE(0x0091, 0x5225, iwl6030_2bgn_cfg)},
	{IWL_PCI_DEVICE(0x0091, 0x5226, iwl6030_2abg_cfg)},

/* 6x50 WiFi/WiMax Series */
	{IWL_PCI_DEVICE(0x0087, 0x1301, iwl6050_2agn_cfg)},
	{IWL_PCI_DEVICE(0x0087, 0x1306, iwl6050_2abg_cfg)},
	{IWL_PCI_DEVICE(0x0087, 0x1321, iwl6050_2agn_cfg)},
	{IWL_PCI_DEVICE(0x0087, 0x1326, iwl6050_2abg_cfg)},
	{IWL_PCI_DEVICE(0x0089, 0x1311, iwl6050_2agn_cfg)},
	{IWL_PCI_DEVICE(0x0089, 0x1316, iwl6050_2abg_cfg)},

/* 6150 WiFi/WiMax Series */
	{IWL_PCI_DEVICE(0x0885, 0x1305, iwl6150_bgn_cfg)},
	{IWL_PCI_DEVICE(0x0885, 0x1307, iwl6150_bg_cfg)},
	{IWL_PCI_DEVICE(0x0885, 0x1325, iwl6150_bgn_cfg)},
	{IWL_PCI_DEVICE(0x0885, 0x1327, iwl6150_bg_cfg)},
	{IWL_PCI_DEVICE(0x0886, 0x1315, iwl6150_bgn_cfg)},
	{IWL_PCI_DEVICE(0x0886, 0x1317, iwl6150_bg_cfg)},

/* 1000 Series WiFi */
	{IWL_PCI_DEVICE(0x0083, 0x1205, iwl1000_bgn_cfg)},
	{IWL_PCI_DEVICE(0x0083, 0x1305, iwl1000_bgn_cfg)},
	{IWL_PCI_DEVICE(0x0083, 0x1225, iwl1000_bgn_cfg)},
	{IWL_PCI_DEVICE(0x0083, 0x1325, iwl1000_bgn_cfg)},
	{IWL_PCI_DEVICE(0x0084, 0x1215, iwl1000_bgn_cfg)},
	{IWL_PCI_DEVICE(0x0084, 0x1315, iwl1000_bgn_cfg)},
	{IWL_PCI_DEVICE(0x0083, 0x1206, iwl1000_bg_cfg)},
	{IWL_PCI_DEVICE(0x0083, 0x1306, iwl1000_bg_cfg)},
	{IWL_PCI_DEVICE(0x0083, 0x1226, iwl1000_bg_cfg)},
	{IWL_PCI_DEVICE(0x0083, 0x1326, iwl1000_bg_cfg)},
	{IWL_PCI_DEVICE(0x0084, 0x1216, iwl1000_bg_cfg)},
	{IWL_PCI_DEVICE(0x0084, 0x1316, iwl1000_bg_cfg)},

/* 100 Series WiFi */
	{IWL_PCI_DEVICE(0x08AE, 0x1005, iwl100_bgn_cfg)},
	{IWL_PCI_DEVICE(0x08AE, 0x1007, iwl100_bg_cfg)},
	{IWL_PCI_DEVICE(0x08AF, 0x1015, iwl100_bgn_cfg)},
	{IWL_PCI_DEVICE(0x08AF, 0x1017, iwl100_bg_cfg)},
	{IWL_PCI_DEVICE(0x08AE, 0x1025, iwl100_bgn_cfg)},
	{IWL_PCI_DEVICE(0x08AE, 0x1027, iwl100_bg_cfg)},

/* 130 Series WiFi */
	{IWL_PCI_DEVICE(0x0896, 0x5005, iwl130_bgn_cfg)},
	{IWL_PCI_DEVICE(0x0896, 0x5007, iwl130_bg_cfg)},
	{IWL_PCI_DEVICE(0x0897, 0x5015, iwl130_bgn_cfg)},
	{IWL_PCI_DEVICE(0x0897, 0x5017, iwl130_bg_cfg)},
	{IWL_PCI_DEVICE(0x0896, 0x5025, iwl130_bgn_cfg)},
	{IWL_PCI_DEVICE(0x0896, 0x5027, iwl130_bg_cfg)},

/* 2x00 Series */
	{IWL_PCI_DEVICE(0x0890, 0x4022, iwl2000_2bgn_cfg)},
	{IWL_PCI_DEVICE(0x0891, 0x4222, iwl2000_2bgn_cfg)},
	{IWL_PCI_DEVICE(0x0890, 0x4422, iwl2000_2bgn_cfg)},
	{IWL_PCI_DEVICE(0x0890, 0x4822, iwl2000_2bgn_d_cfg)},

/* 2x30 Series */
	{IWL_PCI_DEVICE(0x0887, 0x4062, iwl2030_2bgn_cfg)},
	{IWL_PCI_DEVICE(0x0888, 0x4262, iwl2030_2bgn_cfg)},
	{IWL_PCI_DEVICE(0x0887, 0x4462, iwl2030_2bgn_cfg)},

/* 6x35 Series */
	{IWL_PCI_DEVICE(0x088E, 0x4060, iwl6035_2agn_cfg)},
	{IWL_PCI_DEVICE(0x088E, 0x406A, iwl6035_2agn_sff_cfg)},
	{IWL_PCI_DEVICE(0x088F, 0x4260, iwl6035_2agn_cfg)},
	{IWL_PCI_DEVICE(0x088F, 0x426A, iwl6035_2agn_sff_cfg)},
	{IWL_PCI_DEVICE(0x088E, 0x4460, iwl6035_2agn_cfg)},
	{IWL_PCI_DEVICE(0x088E, 0x446A, iwl6035_2agn_sff_cfg)},
	{IWL_PCI_DEVICE(0x088E, 0x4860, iwl6035_2agn_cfg)},
	{IWL_PCI_DEVICE(0x088F, 0x5260, iwl6035_2agn_cfg)},

/* 105 Series */
	{IWL_PCI_DEVICE(0x0894, 0x0022, iwl105_bgn_cfg)},
	{IWL_PCI_DEVICE(0x0895, 0x0222, iwl105_bgn_cfg)},
	{IWL_PCI_DEVICE(0x0894, 0x0422, iwl105_bgn_cfg)},
	{IWL_PCI_DEVICE(0x0894, 0x0822, iwl105_bgn_d_cfg)},

/* 135 Series */
	{IWL_PCI_DEVICE(0x0892, 0x0062, iwl135_bgn_cfg)},
	{IWL_PCI_DEVICE(0x0893, 0x0262, iwl135_bgn_cfg)},
	{IWL_PCI_DEVICE(0x0892, 0x0462, iwl135_bgn_cfg)},
#endif /* CONFIG_IWLDVM */

#if IS_ENABLED(CONFIG_IWLMVM)
/* 7260 Series */
	{IWL_PCI_DEVICE(0x08B1, 0x4070, iwl7260_2ac_cfg)},
	{IWL_PCI_DEVICE(0x08B1, 0x4072, iwl7260_2ac_cfg)},
	{IWL_PCI_DEVICE(0x08B1, 0x4170, iwl7260_2ac_cfg)},
	{IWL_PCI_DEVICE(0x08B1, 0x4C60, iwl7260_2ac_cfg)},
	{IWL_PCI_DEVICE(0x08B1, 0x4C70, iwl7260_2ac_cfg)},
	{IWL_PCI_DEVICE(0x08B1, 0x4060, iwl7260_2n_cfg)},
	{IWL_PCI_DEVICE(0x08B1, 0x406A, iwl7260_2n_cfg)},
	{IWL_PCI_DEVICE(0x08B1, 0x4160, iwl7260_2n_cfg)},
	{IWL_PCI_DEVICE(0x08B1, 0x4062, iwl7260_n_cfg)},
	{IWL_PCI_DEVICE(0x08B1, 0x4162, iwl7260_n_cfg)},
	{IWL_PCI_DEVICE(0x08B2, 0x4270, iwl7260_2ac_cfg)},
	{IWL_PCI_DEVICE(0x08B2, 0x4272, iwl7260_2ac_cfg)},
	{IWL_PCI_DEVICE(0x08B2, 0x4260, iwl7260_2n_cfg)},
	{IWL_PCI_DEVICE(0x08B2, 0x426A, iwl7260_2n_cfg)},
	{IWL_PCI_DEVICE(0x08B2, 0x4262, iwl7260_n_cfg)},
	{IWL_PCI_DEVICE(0x08B1, 0x4470, iwl7260_2ac_cfg)},
	{IWL_PCI_DEVICE(0x08B1, 0x4472, iwl7260_2ac_cfg)},
	{IWL_PCI_DEVICE(0x08B1, 0x4460, iwl7260_2n_cfg)},
	{IWL_PCI_DEVICE(0x08B1, 0x446A, iwl7260_2n_cfg)},
	{IWL_PCI_DEVICE(0x08B1, 0x4462, iwl7260_n_cfg)},
	{IWL_PCI_DEVICE(0x08B1, 0x4870, iwl7260_2ac_cfg)},
	{IWL_PCI_DEVICE(0x08B1, 0x486E, iwl7260_2ac_cfg)},
	{IWL_PCI_DEVICE(0x08B1, 0x4A70, iwl7260_2ac_cfg_high_temp)},
	{IWL_PCI_DEVICE(0x08B1, 0x4A6E, iwl7260_2ac_cfg_high_temp)},
	{IWL_PCI_DEVICE(0x08B1, 0x4A6C, iwl7260_2ac_cfg_high_temp)},
	{IWL_PCI_DEVICE(0x08B1, 0x4570, iwl7260_2ac_cfg)},
	{IWL_PCI_DEVICE(0x08B1, 0x4560, iwl7260_2n_cfg)},
	{IWL_PCI_DEVICE(0x08B2, 0x4370, iwl7260_2ac_cfg)},
	{IWL_PCI_DEVICE(0x08B2, 0x4360, iwl7260_2n_cfg)},
	{IWL_PCI_DEVICE(0x08B1, 0x5070, iwl7260_2ac_cfg)},
	{IWL_PCI_DEVICE(0x08B1, 0x5072, iwl7260_2ac_cfg)},
	{IWL_PCI_DEVICE(0x08B1, 0x5170, iwl7260_2ac_cfg)},
	{IWL_PCI_DEVICE(0x08B1, 0x5770, iwl7260_2ac_cfg)},
	{IWL_PCI_DEVICE(0x08B1, 0x4020, iwl7260_2n_cfg)},
	{IWL_PCI_DEVICE(0x08B1, 0x402A, iwl7260_2n_cfg)},
	{IWL_PCI_DEVICE(0x08B2, 0x4220, iwl7260_2n_cfg)},
	{IWL_PCI_DEVICE(0x08B1, 0x4420, iwl7260_2n_cfg)},
	{IWL_PCI_DEVICE(0x08B1, 0xC070, iwl7260_2ac_cfg)},
	{IWL_PCI_DEVICE(0x08B1, 0xC072, iwl7260_2ac_cfg)},
	{IWL_PCI_DEVICE(0x08B1, 0xC170, iwl7260_2ac_cfg)},
	{IWL_PCI_DEVICE(0x08B1, 0xC060, iwl7260_2n_cfg)},
	{IWL_PCI_DEVICE(0x08B1, 0xC06A, iwl7260_2n_cfg)},
	{IWL_PCI_DEVICE(0x08B1, 0xC160, iwl7260_2n_cfg)},
	{IWL_PCI_DEVICE(0x08B1, 0xC062, iwl7260_n_cfg)},
	{IWL_PCI_DEVICE(0x08B1, 0xC162, iwl7260_n_cfg)},
	{IWL_PCI_DEVICE(0x08B1, 0xC770, iwl7260_2ac_cfg)},
	{IWL_PCI_DEVICE(0x08B1, 0xC760, iwl7260_2n_cfg)},
	{IWL_PCI_DEVICE(0x08B2, 0xC270, iwl7260_2ac_cfg)},
	{IWL_PCI_DEVICE(0x08B1, 0xCC70, iwl7260_2ac_cfg)},
	{IWL_PCI_DEVICE(0x08B1, 0xCC60, iwl7260_2ac_cfg)},
	{IWL_PCI_DEVICE(0x08B2, 0xC272, iwl7260_2ac_cfg)},
	{IWL_PCI_DEVICE(0x08B2, 0xC260, iwl7260_2n_cfg)},
	{IWL_PCI_DEVICE(0x08B2, 0xC26A, iwl7260_n_cfg)},
	{IWL_PCI_DEVICE(0x08B2, 0xC262, iwl7260_n_cfg)},
	{IWL_PCI_DEVICE(0x08B1, 0xC470, iwl7260_2ac_cfg)},
	{IWL_PCI_DEVICE(0x08B1, 0xC472, iwl7260_2ac_cfg)},
	{IWL_PCI_DEVICE(0x08B1, 0xC460, iwl7260_2n_cfg)},
	{IWL_PCI_DEVICE(0x08B1, 0xC462, iwl7260_n_cfg)},
	{IWL_PCI_DEVICE(0x08B1, 0xC570, iwl7260_2ac_cfg)},
	{IWL_PCI_DEVICE(0x08B1, 0xC560, iwl7260_2n_cfg)},
	{IWL_PCI_DEVICE(0x08B2, 0xC370, iwl7260_2ac_cfg)},
	{IWL_PCI_DEVICE(0x08B1, 0xC360, iwl7260_2n_cfg)},
	{IWL_PCI_DEVICE(0x08B1, 0xC020, iwl7260_2n_cfg)},
	{IWL_PCI_DEVICE(0x08B1, 0xC02A, iwl7260_2n_cfg)},
	{IWL_PCI_DEVICE(0x08B2, 0xC220, iwl7260_2n_cfg)},
	{IWL_PCI_DEVICE(0x08B1, 0xC420, iwl7260_2n_cfg)},

/* 3160 Series */
	{IWL_PCI_DEVICE(0x08B3, 0x0070, iwl3160_2ac_cfg)},
	{IWL_PCI_DEVICE(0x08B3, 0x0072, iwl3160_2ac_cfg)},
	{IWL_PCI_DEVICE(0x08B3, 0x0170, iwl3160_2ac_cfg)},
	{IWL_PCI_DEVICE(0x08B3, 0x0172, iwl3160_2ac_cfg)},
	{IWL_PCI_DEVICE(0x08B3, 0x0060, iwl3160_2n_cfg)},
	{IWL_PCI_DEVICE(0x08B3, 0x0062, iwl3160_n_cfg)},
	{IWL_PCI_DEVICE(0x08B4, 0x0270, iwl3160_2ac_cfg)},
	{IWL_PCI_DEVICE(0x08B4, 0x0272, iwl3160_2ac_cfg)},
	{IWL_PCI_DEVICE(0x08B3, 0x0470, iwl3160_2ac_cfg)},
	{IWL_PCI_DEVICE(0x08B3, 0x0472, iwl3160_2ac_cfg)},
	{IWL_PCI_DEVICE(0x08B4, 0x0370, iwl3160_2ac_cfg)},
	{IWL_PCI_DEVICE(0x08B3, 0x8070, iwl3160_2ac_cfg)},
	{IWL_PCI_DEVICE(0x08B3, 0x8072, iwl3160_2ac_cfg)},
	{IWL_PCI_DEVICE(0x08B3, 0x8170, iwl3160_2ac_cfg)},
	{IWL_PCI_DEVICE(0x08B3, 0x8172, iwl3160_2ac_cfg)},
	{IWL_PCI_DEVICE(0x08B3, 0x8060, iwl3160_2n_cfg)},
	{IWL_PCI_DEVICE(0x08B3, 0x8062, iwl3160_n_cfg)},
	{IWL_PCI_DEVICE(0x08B4, 0x8270, iwl3160_2ac_cfg)},
	{IWL_PCI_DEVICE(0x08B4, 0x8370, iwl3160_2ac_cfg)},
	{IWL_PCI_DEVICE(0x08B4, 0x8272, iwl3160_2ac_cfg)},
	{IWL_PCI_DEVICE(0x08B3, 0x8470, iwl3160_2ac_cfg)},
	{IWL_PCI_DEVICE(0x08B3, 0x8570, iwl3160_2ac_cfg)},
	{IWL_PCI_DEVICE(0x08B3, 0x1070, iwl3160_2ac_cfg)},
	{IWL_PCI_DEVICE(0x08B3, 0x1170, iwl3160_2ac_cfg)},

/* 3165 Series */
	{IWL_PCI_DEVICE(0x3165, 0x4010, iwl3165_2ac_cfg)},
	{IWL_PCI_DEVICE(0x3165, 0x4012, iwl3165_2ac_cfg)},
	{IWL_PCI_DEVICE(0x3166, 0x4212, iwl3165_2ac_cfg)},
	{IWL_PCI_DEVICE(0x3165, 0x4410, iwl3165_2ac_cfg)},
	{IWL_PCI_DEVICE(0x3165, 0x4510, iwl3165_2ac_cfg)},
	{IWL_PCI_DEVICE(0x3165, 0x4110, iwl3165_2ac_cfg)},
	{IWL_PCI_DEVICE(0x3166, 0x4310, iwl3165_2ac_cfg)},
	{IWL_PCI_DEVICE(0x3166, 0x4210, iwl3165_2ac_cfg)},
	{IWL_PCI_DEVICE(0x3165, 0x8010, iwl3165_2ac_cfg)},
	{IWL_PCI_DEVICE(0x3165, 0x8110, iwl3165_2ac_cfg)},

/* 3168 Series */
	{IWL_PCI_DEVICE(0x24FB, 0x2010, iwl3168_2ac_cfg)},
	{IWL_PCI_DEVICE(0x24FB, 0x2110, iwl3168_2ac_cfg)},
	{IWL_PCI_DEVICE(0x24FB, 0x2050, iwl3168_2ac_cfg)},
	{IWL_PCI_DEVICE(0x24FB, 0x2150, iwl3168_2ac_cfg)},
	{IWL_PCI_DEVICE(0x24FB, 0x0000, iwl3168_2ac_cfg)},

/* 7265 Series */
	{IWL_PCI_DEVICE(0x095A, 0x5010, iwl7265_2ac_cfg)},
	{IWL_PCI_DEVICE(0x095A, 0x5110, iwl7265_2ac_cfg)},
	{IWL_PCI_DEVICE(0x095A, 0x5100, iwl7265_2ac_cfg)},
	{IWL_PCI_DEVICE(0x095B, 0x5310, iwl7265_2ac_cfg)},
	{IWL_PCI_DEVICE(0x095B, 0x5302, iwl7265_n_cfg)},
	{IWL_PCI_DEVICE(0x095B, 0x5210, iwl7265_2ac_cfg)},
	{IWL_PCI_DEVICE(0x095A, 0x5C10, iwl7265_2ac_cfg)},
	{IWL_PCI_DEVICE(0x095A, 0x5012, iwl7265_2ac_cfg)},
	{IWL_PCI_DEVICE(0x095A, 0x5412, iwl7265_2ac_cfg)},
	{IWL_PCI_DEVICE(0x095A, 0x5410, iwl7265_2ac_cfg)},
	{IWL_PCI_DEVICE(0x095A, 0x5510, iwl7265_2ac_cfg)},
	{IWL_PCI_DEVICE(0x095A, 0x5400, iwl7265_2ac_cfg)},
	{IWL_PCI_DEVICE(0x095A, 0x1010, iwl7265_2ac_cfg)},
	{IWL_PCI_DEVICE(0x095A, 0x5000, iwl7265_2n_cfg)},
	{IWL_PCI_DEVICE(0x095A, 0x500A, iwl7265_2n_cfg)},
	{IWL_PCI_DEVICE(0x095B, 0x5200, iwl7265_2n_cfg)},
	{IWL_PCI_DEVICE(0x095A, 0x5002, iwl7265_n_cfg)},
	{IWL_PCI_DEVICE(0x095A, 0x5102, iwl7265_n_cfg)},
	{IWL_PCI_DEVICE(0x095B, 0x5202, iwl7265_n_cfg)},
	{IWL_PCI_DEVICE(0x095A, 0x9010, iwl7265_2ac_cfg)},
	{IWL_PCI_DEVICE(0x095A, 0x9012, iwl7265_2ac_cfg)},
	{IWL_PCI_DEVICE(0x095A, 0x900A, iwl7265_2ac_cfg)},
	{IWL_PCI_DEVICE(0x095A, 0x9110, iwl7265_2ac_cfg)},
	{IWL_PCI_DEVICE(0x095A, 0x9112, iwl7265_2ac_cfg)},
	{IWL_PCI_DEVICE(0x095B, 0x9210, iwl7265_2ac_cfg)},
	{IWL_PCI_DEVICE(0x095B, 0x9200, iwl7265_2ac_cfg)},
	{IWL_PCI_DEVICE(0x095A, 0x9510, iwl7265_2ac_cfg)},
	{IWL_PCI_DEVICE(0x095B, 0x9310, iwl7265_2ac_cfg)},
	{IWL_PCI_DEVICE(0x095A, 0x9410, iwl7265_2ac_cfg)},
	{IWL_PCI_DEVICE(0x095A, 0x5020, iwl7265_2n_cfg)},
	{IWL_PCI_DEVICE(0x095A, 0x502A, iwl7265_2n_cfg)},
	{IWL_PCI_DEVICE(0x095A, 0x5420, iwl7265_2n_cfg)},
	{IWL_PCI_DEVICE(0x095A, 0x5090, iwl7265_2ac_cfg)},
	{IWL_PCI_DEVICE(0x095A, 0x5190, iwl7265_2ac_cfg)},
	{IWL_PCI_DEVICE(0x095A, 0x5590, iwl7265_2ac_cfg)},
	{IWL_PCI_DEVICE(0x095B, 0x5290, iwl7265_2ac_cfg)},
	{IWL_PCI_DEVICE(0x095A, 0x5490, iwl7265_2ac_cfg)},
	{IWL_PCI_DEVICE(0x095A, 0x5F10, iwl7265_2ac_cfg)},
	{IWL_PCI_DEVICE(0x095B, 0x5212, iwl7265_2ac_cfg)},
	{IWL_PCI_DEVICE(0x095B, 0x520A, iwl7265_2ac_cfg)},
	{IWL_PCI_DEVICE(0x095A, 0x9000, iwl7265_2ac_cfg)},
	{IWL_PCI_DEVICE(0x095A, 0x9400, iwl7265_2ac_cfg)},
	{IWL_PCI_DEVICE(0x095A, 0x9E10, iwl7265_2ac_cfg)},

/* 8000 Series */
	{IWL_PCI_DEVICE(0x24F3, 0x0010, iwl8260_2ac_cfg)},
	{IWL_PCI_DEVICE(0x24F3, 0x1010, iwl8260_2ac_cfg)},
	{IWL_PCI_DEVICE(0x24F3, 0x10B0, iwl8260_2ac_cfg)},
	{IWL_PCI_DEVICE(0x24F3, 0x0130, iwl8260_2ac_cfg)},
	{IWL_PCI_DEVICE(0x24F3, 0x1130, iwl8260_2ac_cfg)},
	{IWL_PCI_DEVICE(0x24F3, 0x0132, iwl8260_2ac_cfg)},
	{IWL_PCI_DEVICE(0x24F3, 0x1132, iwl8260_2ac_cfg)},
	{IWL_PCI_DEVICE(0x24F3, 0x0110, iwl8260_2ac_cfg)},
	{IWL_PCI_DEVICE(0x24F3, 0x01F0, iwl8260_2ac_cfg)},
	{IWL_PCI_DEVICE(0x24F3, 0x0012, iwl8260_2ac_cfg)},
	{IWL_PCI_DEVICE(0x24F3, 0x1012, iwl8260_2ac_cfg)},
	{IWL_PCI_DEVICE(0x24F3, 0x1110, iwl8260_2ac_cfg)},
	{IWL_PCI_DEVICE(0x24F3, 0x0050, iwl8260_2ac_cfg)},
	{IWL_PCI_DEVICE(0x24F3, 0x0250, iwl8260_2ac_cfg)},
	{IWL_PCI_DEVICE(0x24F3, 0x1050, iwl8260_2ac_cfg)},
	{IWL_PCI_DEVICE(0x24F3, 0x0150, iwl8260_2ac_cfg)},
	{IWL_PCI_DEVICE(0x24F3, 0x1150, iwl8260_2ac_cfg)},
	{IWL_PCI_DEVICE(0x24F4, 0x0030, iwl8260_2ac_cfg)},
	{IWL_PCI_DEVICE(0x24F4, 0x1030, iwl8260_2ac_cfg)},
	{IWL_PCI_DEVICE(0x24F3, 0xC010, iwl8260_2ac_cfg)},
	{IWL_PCI_DEVICE(0x24F3, 0xC110, iwl8260_2ac_cfg)},
	{IWL_PCI_DEVICE(0x24F3, 0xD010, iwl8260_2ac_cfg)},
	{IWL_PCI_DEVICE(0x24F3, 0xC050, iwl8260_2ac_cfg)},
	{IWL_PCI_DEVICE(0x24F3, 0xD050, iwl8260_2ac_cfg)},
	{IWL_PCI_DEVICE(0x24F3, 0xD0B0, iwl8260_2ac_cfg)},
	{IWL_PCI_DEVICE(0x24F3, 0xB0B0, iwl8260_2ac_cfg)},
	{IWL_PCI_DEVICE(0x24F3, 0x8010, iwl8260_2ac_cfg)},
	{IWL_PCI_DEVICE(0x24F3, 0x8110, iwl8260_2ac_cfg)},
	{IWL_PCI_DEVICE(0x24F3, 0x9010, iwl8260_2ac_cfg)},
	{IWL_PCI_DEVICE(0x24F3, 0x9110, iwl8260_2ac_cfg)},
	{IWL_PCI_DEVICE(0x24F4, 0x8030, iwl8260_2ac_cfg)},
	{IWL_PCI_DEVICE(0x24F4, 0x9030, iwl8260_2ac_cfg)},
	{IWL_PCI_DEVICE(0x24F4, 0xC030, iwl8260_2ac_cfg)},
	{IWL_PCI_DEVICE(0x24F4, 0xD030, iwl8260_2ac_cfg)},
	{IWL_PCI_DEVICE(0x24F3, 0x8130, iwl8260_2ac_cfg)},
	{IWL_PCI_DEVICE(0x24F3, 0x9130, iwl8260_2ac_cfg)},
	{IWL_PCI_DEVICE(0x24F3, 0x8132, iwl8260_2ac_cfg)},
	{IWL_PCI_DEVICE(0x24F3, 0x9132, iwl8260_2ac_cfg)},
	{IWL_PCI_DEVICE(0x24F3, 0x8050, iwl8260_2ac_cfg)},
	{IWL_PCI_DEVICE(0x24F3, 0x8150, iwl8260_2ac_cfg)},
	{IWL_PCI_DEVICE(0x24F3, 0x9050, iwl8260_2ac_cfg)},
	{IWL_PCI_DEVICE(0x24F3, 0x9150, iwl8260_2ac_cfg)},
	{IWL_PCI_DEVICE(0x24F3, 0x0004, iwl8260_2n_cfg)},
	{IWL_PCI_DEVICE(0x24F3, 0x0044, iwl8260_2n_cfg)},
	{IWL_PCI_DEVICE(0x24F5, 0x0010, iwl4165_2ac_cfg)},
	{IWL_PCI_DEVICE(0x24F6, 0x0030, iwl4165_2ac_cfg)},
	{IWL_PCI_DEVICE(0x24F3, 0x0810, iwl8260_2ac_cfg)},
	{IWL_PCI_DEVICE(0x24F3, 0x0910, iwl8260_2ac_cfg)},
	{IWL_PCI_DEVICE(0x24F3, 0x0850, iwl8260_2ac_cfg)},
	{IWL_PCI_DEVICE(0x24F3, 0x0950, iwl8260_2ac_cfg)},
	{IWL_PCI_DEVICE(0x24F3, 0x0930, iwl8260_2ac_cfg)},
	{IWL_PCI_DEVICE(0x24F3, 0x0000, iwl8265_2ac_cfg)},
	{IWL_PCI_DEVICE(0x24F3, 0x4010, iwl8260_2ac_cfg)},
	{IWL_PCI_DEVICE(0x24FD, 0x0010, iwl8265_2ac_cfg)},
	{IWL_PCI_DEVICE(0x24FD, 0x0110, iwl8265_2ac_cfg)},
	{IWL_PCI_DEVICE(0x24FD, 0x1110, iwl8265_2ac_cfg)},
	{IWL_PCI_DEVICE(0x24FD, 0x1130, iwl8265_2ac_cfg)},
	{IWL_PCI_DEVICE(0x24FD, 0x0130, iwl8265_2ac_cfg)},
	{IWL_PCI_DEVICE(0x24FD, 0x1010, iwl8265_2ac_cfg)},
	{IWL_PCI_DEVICE(0x24FD, 0x10D0, iwl8265_2ac_cfg)},
	{IWL_PCI_DEVICE(0x24FD, 0x0050, iwl8265_2ac_cfg)},
	{IWL_PCI_DEVICE(0x24FD, 0x0150, iwl8265_2ac_cfg)},
	{IWL_PCI_DEVICE(0x24FD, 0x9010, iwl8265_2ac_cfg)},
	{IWL_PCI_DEVICE(0x24FD, 0x8110, iwl8265_2ac_cfg)},
	{IWL_PCI_DEVICE(0x24FD, 0x8050, iwl8265_2ac_cfg)},
	{IWL_PCI_DEVICE(0x24FD, 0x8010, iwl8265_2ac_cfg)},
	{IWL_PCI_DEVICE(0x24FD, 0x0810, iwl8265_2ac_cfg)},
	{IWL_PCI_DEVICE(0x24FD, 0x9110, iwl8265_2ac_cfg)},
	{IWL_PCI_DEVICE(0x24FD, 0x8130, iwl8265_2ac_cfg)},
	{IWL_PCI_DEVICE(0x24FD, 0x0910, iwl8265_2ac_cfg)},
	{IWL_PCI_DEVICE(0x24FD, 0x0930, iwl8265_2ac_cfg)},
	{IWL_PCI_DEVICE(0x24FD, 0x0950, iwl8265_2ac_cfg)},
	{IWL_PCI_DEVICE(0x24FD, 0x0850, iwl8265_2ac_cfg)},
	{IWL_PCI_DEVICE(0x24FD, 0x1014, iwl8265_2ac_cfg)},
	{IWL_PCI_DEVICE(0x24FD, 0x3E02, iwl8275_2ac_cfg)},
	{IWL_PCI_DEVICE(0x24FD, 0x3E01, iwl8275_2ac_cfg)},
	{IWL_PCI_DEVICE(0x24FD, 0x1012, iwl8275_2ac_cfg)},
	{IWL_PCI_DEVICE(0x24FD, 0x0012, iwl8275_2ac_cfg)},
	{IWL_PCI_DEVICE(0x24FD, 0x0014, iwl8265_2ac_cfg)},
	{IWL_PCI_DEVICE(0x24FD, 0x9074, iwl8265_2ac_cfg)},

/* 9000 Series */
	{IWL_PCI_DEVICE(0x02F0, 0x0030, iwl9560_2ac_160_cfg_qu_b0_jf_b0)},
	{IWL_PCI_DEVICE(0x02F0, 0x0034, iwl9560_2ac_cfg_qu_b0_jf_b0)},
	{IWL_PCI_DEVICE(0x02F0, 0x0038, iwl9560_2ac_160_cfg_qu_b0_jf_b0)},
	{IWL_PCI_DEVICE(0x02F0, 0x003C, iwl9560_2ac_160_cfg_qu_b0_jf_b0)},
	{IWL_PCI_DEVICE(0x02F0, 0x0060, iwl9461_2ac_cfg_qu_b0_jf_b0)},
	{IWL_PCI_DEVICE(0x02F0, 0x0064, iwl9461_2ac_cfg_qu_b0_jf_b0)},
	{IWL_PCI_DEVICE(0x02F0, 0x00A0, iwl9462_2ac_cfg_qu_b0_jf_b0)},
	{IWL_PCI_DEVICE(0x02F0, 0x00A4, iwl9462_2ac_cfg_qu_b0_jf_b0)},
	{IWL_PCI_DEVICE(0x02F0, 0x0230, iwl9560_2ac_cfg_qu_b0_jf_b0)},
	{IWL_PCI_DEVICE(0x02F0, 0x0234, iwl9560_2ac_cfg_qu_b0_jf_b0)},
	{IWL_PCI_DEVICE(0x02F0, 0x0238, iwl9560_2ac_cfg_qu_b0_jf_b0)},
	{IWL_PCI_DEVICE(0x02F0, 0x023C, iwl9560_2ac_cfg_qu_b0_jf_b0)},
	{IWL_PCI_DEVICE(0x02F0, 0x0260, iwl9461_2ac_cfg_qu_b0_jf_b0)},
	{IWL_PCI_DEVICE(0x02F0, 0x0264, iwl9461_2ac_cfg_qu_b0_jf_b0)},
	{IWL_PCI_DEVICE(0x02F0, 0x02A0, iwl9462_2ac_cfg_qu_b0_jf_b0)},
	{IWL_PCI_DEVICE(0x02F0, 0x02A4, iwl9462_2ac_cfg_qu_b0_jf_b0)},
	{IWL_PCI_DEVICE(0x02F0, 0x1030, iwl9560_2ac_cfg_qu_b0_jf_b0)},
	{IWL_PCI_DEVICE(0x02F0, 0x1551, killer1550s_2ac_cfg_qu_b0_jf_b0)},
	{IWL_PCI_DEVICE(0x02F0, 0x1552, killer1550i_2ac_cfg_qu_b0_jf_b0)},
	{IWL_PCI_DEVICE(0x02F0, 0x2030, iwl9560_2ac_160_cfg_qu_b0_jf_b0)},
	{IWL_PCI_DEVICE(0x02F0, 0x2034, iwl9560_2ac_160_cfg_qu_b0_jf_b0)},
	{IWL_PCI_DEVICE(0x02F0, 0x4030, iwl9560_2ac_160_cfg_qu_b0_jf_b0)},
	{IWL_PCI_DEVICE(0x02F0, 0x4034, iwl9560_2ac_160_cfg_qu_b0_jf_b0)},
	{IWL_PCI_DEVICE(0x02F0, 0x40A4, iwl9462_2ac_cfg_qu_b0_jf_b0)},
	{IWL_PCI_DEVICE(0x02F0, 0x4234, iwl9560_2ac_cfg_qu_b0_jf_b0)},
	{IWL_PCI_DEVICE(0x02F0, 0x42A4, iwl9462_2ac_cfg_qu_b0_jf_b0)},

	{IWL_PCI_DEVICE(0x06F0, 0x0030, iwl9560_2ac_160_cfg_quz_a0_jf_b0_soc)},
	{IWL_PCI_DEVICE(0x06F0, 0x0034, iwl9560_2ac_cfg_quz_a0_jf_b0_soc)},
	{IWL_PCI_DEVICE(0x06F0, 0x0038, iwl9560_2ac_160_cfg_quz_a0_jf_b0_soc)},
	{IWL_PCI_DEVICE(0x06F0, 0x003C, iwl9560_2ac_160_cfg_quz_a0_jf_b0_soc)},
	{IWL_PCI_DEVICE(0x06F0, 0x0060, iwl9461_2ac_cfg_quz_a0_jf_b0_soc)},
	{IWL_PCI_DEVICE(0x06F0, 0x0064, iwl9461_2ac_cfg_quz_a0_jf_b0_soc)},
	{IWL_PCI_DEVICE(0x06F0, 0x00A0, iwl9462_2ac_cfg_quz_a0_jf_b0_soc)},
	{IWL_PCI_DEVICE(0x06F0, 0x00A4, iwl9462_2ac_cfg_quz_a0_jf_b0_soc)},
	{IWL_PCI_DEVICE(0x06F0, 0x0230, iwl9560_2ac_cfg_quz_a0_jf_b0_soc)},
	{IWL_PCI_DEVICE(0x06F0, 0x0234, iwl9560_2ac_cfg_quz_a0_jf_b0_soc)},
	{IWL_PCI_DEVICE(0x06F0, 0x0238, iwl9560_2ac_cfg_quz_a0_jf_b0_soc)},
	{IWL_PCI_DEVICE(0x06F0, 0x023C, iwl9560_2ac_cfg_quz_a0_jf_b0_soc)},
	{IWL_PCI_DEVICE(0x06F0, 0x0260, iwl9461_2ac_cfg_quz_a0_jf_b0_soc)},
	{IWL_PCI_DEVICE(0x06F0, 0x0264, iwl9461_2ac_cfg_quz_a0_jf_b0_soc)},
	{IWL_PCI_DEVICE(0x06F0, 0x02A0, iwl9462_2ac_cfg_quz_a0_jf_b0_soc)},
	{IWL_PCI_DEVICE(0x06F0, 0x02A4, iwl9462_2ac_cfg_quz_a0_jf_b0_soc)},
	{IWL_PCI_DEVICE(0x06F0, 0x1551, iwl9560_killer_s_2ac_cfg_quz_a0_jf_b0_soc)},
	{IWL_PCI_DEVICE(0x06F0, 0x1552, iwl9560_killer_i_2ac_cfg_quz_a0_jf_b0_soc)},
	{IWL_PCI_DEVICE(0x06F0, 0x2030, iwl9560_2ac_160_cfg_quz_a0_jf_b0_soc)},
	{IWL_PCI_DEVICE(0x06F0, 0x2034, iwl9560_2ac_160_cfg_quz_a0_jf_b0_soc)},
	{IWL_PCI_DEVICE(0x06F0, 0x4030, iwl9560_2ac_160_cfg_quz_a0_jf_b0_soc)},
	{IWL_PCI_DEVICE(0x06F0, 0x4034, iwl9560_2ac_160_cfg_quz_a0_jf_b0_soc)},
	{IWL_PCI_DEVICE(0x06F0, 0x40A4, iwl9462_2ac_cfg_quz_a0_jf_b0_soc)},
	{IWL_PCI_DEVICE(0x06F0, 0x4234, iwl9560_2ac_cfg_quz_a0_jf_b0_soc)},
	{IWL_PCI_DEVICE(0x06F0, 0x42A4, iwl9462_2ac_cfg_quz_a0_jf_b0_soc)},

	{IWL_PCI_DEVICE(0x2526, 0x0034, iwl9560_2ac_cfg)},
	{IWL_PCI_DEVICE(0x2526, 0x0060, iwl9461_2ac_cfg_soc)},
	{IWL_PCI_DEVICE(0x2526, 0x0064, iwl9461_2ac_cfg_soc)},
	{IWL_PCI_DEVICE(0x2526, 0x00A0, iwl9462_2ac_cfg_soc)},
	{IWL_PCI_DEVICE(0x2526, 0x00A4, iwl9462_2ac_cfg_soc)},
	{IWL_PCI_DEVICE(0x2526, 0x0210, iwl9260_2ac_cfg)},
	{IWL_PCI_DEVICE(0x2526, 0x0214, iwl9260_2ac_cfg)},
	{IWL_PCI_DEVICE(0x2526, 0x0230, iwl9560_2ac_cfg)},
	{IWL_PCI_DEVICE(0x2526, 0x0234, iwl9560_2ac_cfg)},
	{IWL_PCI_DEVICE(0x2526, 0x0238, iwl9560_2ac_cfg)},
	{IWL_PCI_DEVICE(0x2526, 0x023C, iwl9560_2ac_cfg)},
	{IWL_PCI_DEVICE(0x2526, 0x0260, iwl9461_2ac_cfg_soc)},
	{IWL_PCI_DEVICE(0x2526, 0x0264, iwl9461_2ac_cfg_soc)},
	{IWL_PCI_DEVICE(0x2526, 0x02A0, iwl9462_2ac_cfg_soc)},
	{IWL_PCI_DEVICE(0x2526, 0x02A4, iwl9462_2ac_cfg_soc)},
	{IWL_PCI_DEVICE(0x2526, 0x1010, iwl9260_2ac_cfg)},
	{IWL_PCI_DEVICE(0x2526, 0x1030, iwl9560_2ac_cfg)},
	{IWL_PCI_DEVICE(0x2526, 0x1210, iwl9260_2ac_cfg)},
	{IWL_PCI_DEVICE(0x2526, 0x1410, iwl9270_2ac_cfg)},
	{IWL_PCI_DEVICE(0x2526, 0x1420, iwl9460_2ac_cfg_soc)},
	{IWL_PCI_DEVICE(0x2526, 0x1550, iwl9260_killer_2ac_cfg)},
	{IWL_PCI_DEVICE(0x2526, 0x1551, iwl9560_killer_s_2ac_cfg_soc)},
	{IWL_PCI_DEVICE(0x2526, 0x1552, iwl9560_killer_2ac_cfg_soc)},
	{IWL_PCI_DEVICE(0x2526, 0x1610, iwl9270_2ac_cfg)},
	{IWL_PCI_DEVICE(0x2526, 0x2030, iwl9560_2ac_160_cfg_soc)},
	{IWL_PCI_DEVICE(0x2526, 0x2034, iwl9560_2ac_160_cfg_soc)},
	{IWL_PCI_DEVICE(0x2526, 0x4034, iwl9560_2ac_160_cfg_soc)},
	{IWL_PCI_DEVICE(0x2526, 0x40A4, iwl9462_2ac_cfg_soc)},
	{IWL_PCI_DEVICE(0x2526, 0x4234, iwl9560_2ac_cfg_soc)},
	{IWL_PCI_DEVICE(0x2526, 0x42A4, iwl9462_2ac_cfg_soc)},
	{IWL_PCI_DEVICE(0x2526, PCI_ANY_ID, iwl9000_trans_cfg)},

	{IWL_PCI_DEVICE(0x271B, 0x0010, iwl9160_2ac_cfg)},
	{IWL_PCI_DEVICE(0x271B, 0x0014, iwl9160_2ac_cfg)},
	{IWL_PCI_DEVICE(0x271B, 0x0210, iwl9160_2ac_cfg)},
	{IWL_PCI_DEVICE(0x271B, 0x0214, iwl9260_2ac_cfg)},
	{IWL_PCI_DEVICE(0x271C, 0x0214, iwl9260_2ac_cfg)},

	{IWL_PCI_DEVICE(0x2720, 0x0034, iwl9560_2ac_cfg_qu_b0_jf_b0)},
	{IWL_PCI_DEVICE(0x2720, 0x0038, iwl9560_2ac_160_cfg_qu_b0_jf_b0)},
	{IWL_PCI_DEVICE(0x2720, 0x003C, iwl9560_2ac_160_cfg_qu_b0_jf_b0)},
	{IWL_PCI_DEVICE(0x2720, 0x0060, iwl9461_2ac_cfg_qu_b0_jf_b0)},
	{IWL_PCI_DEVICE(0x2720, 0x0064, iwl9461_2ac_cfg_qu_b0_jf_b0)},
	{IWL_PCI_DEVICE(0x2720, 0x00A0, iwl9462_2ac_cfg_qu_b0_jf_b0)},
	{IWL_PCI_DEVICE(0x2720, 0x00A4, iwl9462_2ac_cfg_qu_b0_jf_b0)},
	{IWL_PCI_DEVICE(0x2720, 0x0230, iwl9560_2ac_cfg_qu_b0_jf_b0)},
	{IWL_PCI_DEVICE(0x2720, 0x0234, iwl9560_2ac_cfg_qu_b0_jf_b0)},
	{IWL_PCI_DEVICE(0x2720, 0x0238, iwl9560_2ac_cfg_qu_b0_jf_b0)},
	{IWL_PCI_DEVICE(0x2720, 0x023C, iwl9560_2ac_cfg_qu_b0_jf_b0)},
	{IWL_PCI_DEVICE(0x2720, 0x0260, iwl9461_2ac_cfg_qu_b0_jf_b0)},
	{IWL_PCI_DEVICE(0x2720, 0x0264, iwl9461_2ac_cfg_qu_b0_jf_b0)},
	{IWL_PCI_DEVICE(0x2720, 0x02A0, iwl9462_2ac_cfg_qu_b0_jf_b0)},
	{IWL_PCI_DEVICE(0x2720, 0x02A4, iwl9462_2ac_cfg_qu_b0_jf_b0)},
	{IWL_PCI_DEVICE(0x2720, 0x1030, iwl9560_2ac_cfg_qu_b0_jf_b0)},
	{IWL_PCI_DEVICE(0x2720, 0x1551, killer1550s_2ac_cfg_qu_b0_jf_b0)},
	{IWL_PCI_DEVICE(0x2720, 0x1552, killer1550i_2ac_cfg_qu_b0_jf_b0)},
	{IWL_PCI_DEVICE(0x2720, 0x2030, iwl9560_2ac_160_cfg_qu_b0_jf_b0)},
	{IWL_PCI_DEVICE(0x2720, 0x2034, iwl9560_2ac_160_cfg_qu_b0_jf_b0)},
	{IWL_PCI_DEVICE(0x2720, 0x4030, iwl9560_2ac_160_cfg_qu_b0_jf_b0)},
	{IWL_PCI_DEVICE(0x2720, 0x4034, iwl9560_2ac_160_cfg_qu_b0_jf_b0)},
	{IWL_PCI_DEVICE(0x2720, 0x40A4, iwl9462_2ac_cfg_qu_b0_jf_b0)},
	{IWL_PCI_DEVICE(0x2720, 0x4234, iwl9560_2ac_cfg_qu_b0_jf_b0)},
	{IWL_PCI_DEVICE(0x2720, 0x42A4, iwl9462_2ac_cfg_qu_b0_jf_b0)},

	{IWL_PCI_DEVICE(0x30DC, 0x0030, iwl9560_2ac_160_cfg_soc)},
	{IWL_PCI_DEVICE(0x30DC, 0x0034, iwl9560_2ac_cfg_soc)},
	{IWL_PCI_DEVICE(0x30DC, 0x0038, iwl9560_2ac_160_cfg_soc)},
	{IWL_PCI_DEVICE(0x30DC, 0x003C, iwl9560_2ac_160_cfg_soc)},
	{IWL_PCI_DEVICE(0x30DC, 0x0060, iwl9460_2ac_cfg_soc)},
	{IWL_PCI_DEVICE(0x30DC, 0x0064, iwl9461_2ac_cfg_soc)},
	{IWL_PCI_DEVICE(0x30DC, 0x00A0, iwl9462_2ac_cfg_soc)},
	{IWL_PCI_DEVICE(0x30DC, 0x00A4, iwl9462_2ac_cfg_soc)},
	{IWL_PCI_DEVICE(0x30DC, 0x0230, iwl9560_2ac_cfg_soc)},
	{IWL_PCI_DEVICE(0x30DC, 0x0234, iwl9560_2ac_cfg_soc)},
	{IWL_PCI_DEVICE(0x30DC, 0x0238, iwl9560_2ac_cfg_soc)},
	{IWL_PCI_DEVICE(0x30DC, 0x023C, iwl9560_2ac_cfg_soc)},
	{IWL_PCI_DEVICE(0x30DC, 0x0260, iwl9461_2ac_cfg_soc)},
	{IWL_PCI_DEVICE(0x30DC, 0x0264, iwl9461_2ac_cfg_soc)},
	{IWL_PCI_DEVICE(0x30DC, 0x02A0, iwl9462_2ac_cfg_soc)},
	{IWL_PCI_DEVICE(0x30DC, 0x02A4, iwl9462_2ac_cfg_soc)},
	{IWL_PCI_DEVICE(0x30DC, 0x1010, iwl9260_2ac_cfg)},
	{IWL_PCI_DEVICE(0x30DC, 0x1030, iwl9560_2ac_cfg_soc)},
	{IWL_PCI_DEVICE(0x30DC, 0x1210, iwl9260_2ac_cfg)},
	{IWL_PCI_DEVICE(0x30DC, 0x1551, iwl9560_killer_s_2ac_cfg_soc)},
	{IWL_PCI_DEVICE(0x30DC, 0x1552, iwl9560_killer_2ac_cfg_soc)},
	{IWL_PCI_DEVICE(0x30DC, 0x2030, iwl9560_2ac_160_cfg_soc)},
	{IWL_PCI_DEVICE(0x30DC, 0x2034, iwl9560_2ac_160_cfg_soc)},
	{IWL_PCI_DEVICE(0x30DC, 0x4030, iwl9560_2ac_160_cfg_soc)},
	{IWL_PCI_DEVICE(0x30DC, 0x4034, iwl9560_2ac_160_cfg_soc)},
	{IWL_PCI_DEVICE(0x30DC, 0x40A4, iwl9462_2ac_cfg_soc)},
	{IWL_PCI_DEVICE(0x30DC, 0x4234, iwl9560_2ac_cfg_soc)},
	{IWL_PCI_DEVICE(0x30DC, 0x42A4, iwl9462_2ac_cfg_soc)},

	{IWL_PCI_DEVICE(0x31DC, 0x0030, iwl9560_2ac_160_cfg_shared_clk)},
	{IWL_PCI_DEVICE(0x31DC, 0x0034, iwl9560_2ac_cfg_shared_clk)},
	{IWL_PCI_DEVICE(0x31DC, 0x0038, iwl9560_2ac_160_cfg_shared_clk)},
	{IWL_PCI_DEVICE(0x31DC, 0x003C, iwl9560_2ac_160_cfg_shared_clk)},
	{IWL_PCI_DEVICE(0x31DC, 0x0060, iwl9460_2ac_cfg_shared_clk)},
	{IWL_PCI_DEVICE(0x31DC, 0x0064, iwl9461_2ac_cfg_shared_clk)},
	{IWL_PCI_DEVICE(0x31DC, 0x00A0, iwl9462_2ac_cfg_shared_clk)},
	{IWL_PCI_DEVICE(0x31DC, 0x00A4, iwl9462_2ac_cfg_shared_clk)},
	{IWL_PCI_DEVICE(0x31DC, 0x0230, iwl9560_2ac_cfg_shared_clk)},
	{IWL_PCI_DEVICE(0x31DC, 0x0234, iwl9560_2ac_cfg_shared_clk)},
	{IWL_PCI_DEVICE(0x31DC, 0x0238, iwl9560_2ac_cfg_shared_clk)},
	{IWL_PCI_DEVICE(0x31DC, 0x023C, iwl9560_2ac_cfg_shared_clk)},
	{IWL_PCI_DEVICE(0x31DC, 0x0260, iwl9461_2ac_cfg_shared_clk)},
	{IWL_PCI_DEVICE(0x31DC, 0x0264, iwl9461_2ac_cfg_shared_clk)},
	{IWL_PCI_DEVICE(0x31DC, 0x02A0, iwl9462_2ac_cfg_shared_clk)},
	{IWL_PCI_DEVICE(0x31DC, 0x02A4, iwl9462_2ac_cfg_shared_clk)},
	{IWL_PCI_DEVICE(0x31DC, 0x1010, iwl9260_2ac_cfg)},
	{IWL_PCI_DEVICE(0x31DC, 0x1030, iwl9560_2ac_cfg_shared_clk)},
	{IWL_PCI_DEVICE(0x31DC, 0x1210, iwl9260_2ac_cfg)},
	{IWL_PCI_DEVICE(0x31DC, 0x1551, iwl9560_killer_s_2ac_cfg_shared_clk)},
	{IWL_PCI_DEVICE(0x31DC, 0x1552, iwl9560_killer_2ac_cfg_shared_clk)},
	{IWL_PCI_DEVICE(0x31DC, 0x2030, iwl9560_2ac_160_cfg_shared_clk)},
	{IWL_PCI_DEVICE(0x31DC, 0x2034, iwl9560_2ac_160_cfg_shared_clk)},
	{IWL_PCI_DEVICE(0x31DC, 0x4030, iwl9560_2ac_160_cfg_shared_clk)},
	{IWL_PCI_DEVICE(0x31DC, 0x4034, iwl9560_2ac_160_cfg_shared_clk)},
	{IWL_PCI_DEVICE(0x31DC, 0x40A4, iwl9462_2ac_cfg_shared_clk)},
	{IWL_PCI_DEVICE(0x31DC, 0x4234, iwl9560_2ac_cfg_shared_clk)},
	{IWL_PCI_DEVICE(0x31DC, 0x42A4, iwl9462_2ac_cfg_shared_clk)},

	{IWL_PCI_DEVICE(0x34F0, 0x0030, iwl9560_2ac_160_cfg_qu_b0_jf_b0)},
	{IWL_PCI_DEVICE(0x34F0, 0x0034, iwl9560_2ac_cfg_qu_b0_jf_b0)},
	{IWL_PCI_DEVICE(0x34F0, 0x0038, iwl9560_2ac_160_cfg_qu_b0_jf_b0)},
	{IWL_PCI_DEVICE(0x34F0, 0x003C, iwl9560_2ac_160_cfg_qu_b0_jf_b0)},
	{IWL_PCI_DEVICE(0x34F0, 0x0060, iwl9461_2ac_cfg_qu_b0_jf_b0)},
	{IWL_PCI_DEVICE(0x34F0, 0x0064, iwl9461_2ac_cfg_qu_b0_jf_b0)},
	{IWL_PCI_DEVICE(0x34F0, 0x00A0, iwl9462_2ac_cfg_qu_b0_jf_b0)},
	{IWL_PCI_DEVICE(0x34F0, 0x00A4, iwl9462_2ac_cfg_qu_b0_jf_b0)},
	{IWL_PCI_DEVICE(0x34F0, 0x0230, iwl9560_2ac_cfg_qu_b0_jf_b0)},
	{IWL_PCI_DEVICE(0x34F0, 0x0234, iwl9560_2ac_cfg_qu_b0_jf_b0)},
	{IWL_PCI_DEVICE(0x34F0, 0x0238, iwl9560_2ac_cfg_qu_b0_jf_b0)},
	{IWL_PCI_DEVICE(0x34F0, 0x023C, iwl9560_2ac_cfg_qu_b0_jf_b0)},
	{IWL_PCI_DEVICE(0x34F0, 0x0260, iwl9461_2ac_cfg_qu_b0_jf_b0)},
	{IWL_PCI_DEVICE(0x34F0, 0x0264, iwl9461_2ac_cfg_qu_b0_jf_b0)},
	{IWL_PCI_DEVICE(0x34F0, 0x02A0, iwl9462_2ac_cfg_qu_b0_jf_b0)},
	{IWL_PCI_DEVICE(0x34F0, 0x02A4, iwl9462_2ac_cfg_qu_b0_jf_b0)},
	{IWL_PCI_DEVICE(0x34F0, 0x1551, killer1550s_2ac_cfg_qu_b0_jf_b0)},
	{IWL_PCI_DEVICE(0x34F0, 0x1552, killer1550i_2ac_cfg_qu_b0_jf_b0)},
	{IWL_PCI_DEVICE(0x34F0, 0x2030, iwl9560_2ac_160_cfg_qu_b0_jf_b0)},
	{IWL_PCI_DEVICE(0x34F0, 0x2034, iwl9560_2ac_160_cfg_qu_b0_jf_b0)},
	{IWL_PCI_DEVICE(0x34F0, 0x4030, iwl9560_2ac_160_cfg_qu_b0_jf_b0)},
	{IWL_PCI_DEVICE(0x34F0, 0x4034, iwl9560_2ac_160_cfg_qu_b0_jf_b0)},
	{IWL_PCI_DEVICE(0x34F0, 0x40A4, iwl9462_2ac_cfg_qu_b0_jf_b0)},
	{IWL_PCI_DEVICE(0x34F0, 0x4234, iwl9560_2ac_cfg_qu_b0_jf_b0)},
	{IWL_PCI_DEVICE(0x34F0, 0x42A4, iwl9462_2ac_cfg_qu_b0_jf_b0)},

	{IWL_PCI_DEVICE(0x3DF0, 0x0030, iwl9560_2ac_160_cfg_qu_b0_jf_b0)},
	{IWL_PCI_DEVICE(0x3DF0, 0x0034, iwl9560_2ac_cfg_qu_b0_jf_b0)},
	{IWL_PCI_DEVICE(0x3DF0, 0x0038, iwl9560_2ac_160_cfg_qu_b0_jf_b0)},
	{IWL_PCI_DEVICE(0x3DF0, 0x003C, iwl9560_2ac_160_cfg_qu_b0_jf_b0)},
	{IWL_PCI_DEVICE(0x3DF0, 0x0060, iwl9461_2ac_cfg_qu_b0_jf_b0)},
	{IWL_PCI_DEVICE(0x3DF0, 0x0064, iwl9461_2ac_cfg_qu_b0_jf_b0)},
	{IWL_PCI_DEVICE(0x3DF0, 0x00A0, iwl9462_2ac_cfg_qu_b0_jf_b0)},
	{IWL_PCI_DEVICE(0x3DF0, 0x00A4, iwl9462_2ac_cfg_qu_b0_jf_b0)},
	{IWL_PCI_DEVICE(0x3DF0, 0x0230, iwl9560_2ac_cfg_qu_b0_jf_b0)},
	{IWL_PCI_DEVICE(0x3DF0, 0x0234, iwl9560_2ac_cfg_qu_b0_jf_b0)},
	{IWL_PCI_DEVICE(0x3DF0, 0x0238, iwl9560_2ac_cfg_qu_b0_jf_b0)},
	{IWL_PCI_DEVICE(0x3DF0, 0x023C, iwl9560_2ac_cfg_qu_b0_jf_b0)},
	{IWL_PCI_DEVICE(0x3DF0, 0x0260, iwl9461_2ac_cfg_qu_b0_jf_b0)},
	{IWL_PCI_DEVICE(0x3DF0, 0x0264, iwl9461_2ac_cfg_qu_b0_jf_b0)},
	{IWL_PCI_DEVICE(0x3DF0, 0x02A0, iwl9462_2ac_cfg_qu_b0_jf_b0)},
	{IWL_PCI_DEVICE(0x3DF0, 0x02A4, iwl9462_2ac_cfg_qu_b0_jf_b0)},
	{IWL_PCI_DEVICE(0x3DF0, 0x1030, iwl9560_2ac_cfg_qu_b0_jf_b0)},
	{IWL_PCI_DEVICE(0x3DF0, 0x1551, killer1550s_2ac_cfg_qu_b0_jf_b0)},
	{IWL_PCI_DEVICE(0x3DF0, 0x1552, killer1550i_2ac_cfg_qu_b0_jf_b0)},
	{IWL_PCI_DEVICE(0x3DF0, 0x2030, iwl9560_2ac_160_cfg_qu_b0_jf_b0)},
	{IWL_PCI_DEVICE(0x3DF0, 0x2034, iwl9560_2ac_160_cfg_qu_b0_jf_b0)},
	{IWL_PCI_DEVICE(0x3DF0, 0x4030, iwl9560_2ac_160_cfg_qu_b0_jf_b0)},
	{IWL_PCI_DEVICE(0x3DF0, 0x4034, iwl9560_2ac_160_cfg_qu_b0_jf_b0)},
	{IWL_PCI_DEVICE(0x3DF0, 0x40A4, iwl9462_2ac_cfg_qu_b0_jf_b0)},
	{IWL_PCI_DEVICE(0x3DF0, 0x4234, iwl9560_2ac_cfg_qu_b0_jf_b0)},
	{IWL_PCI_DEVICE(0x3DF0, 0x42A4, iwl9462_2ac_cfg_qu_b0_jf_b0)},

	{IWL_PCI_DEVICE(0x43F0, 0x0030, iwl9560_2ac_160_cfg_qu_b0_jf_b0)},
	{IWL_PCI_DEVICE(0x43F0, 0x0034, iwl9560_2ac_cfg_qu_b0_jf_b0)},
	{IWL_PCI_DEVICE(0x43F0, 0x0038, iwl9560_2ac_160_cfg_qu_b0_jf_b0)},
	{IWL_PCI_DEVICE(0x43F0, 0x003C, iwl9560_2ac_160_cfg_qu_b0_jf_b0)},
	{IWL_PCI_DEVICE(0x43F0, 0x0060, iwl9461_2ac_cfg_qu_b0_jf_b0)},
	{IWL_PCI_DEVICE(0x43F0, 0x0064, iwl9461_2ac_cfg_qu_b0_jf_b0)},
	{IWL_PCI_DEVICE(0x43F0, 0x00A0, iwl9462_2ac_cfg_qu_b0_jf_b0)},
	{IWL_PCI_DEVICE(0x43F0, 0x00A4, iwl9462_2ac_cfg_qu_b0_jf_b0)},
	{IWL_PCI_DEVICE(0x43F0, 0x0230, iwl9560_2ac_cfg_qu_b0_jf_b0)},
	{IWL_PCI_DEVICE(0x43F0, 0x0234, iwl9560_2ac_cfg_qu_b0_jf_b0)},
	{IWL_PCI_DEVICE(0x43F0, 0x0238, iwl9560_2ac_cfg_qu_b0_jf_b0)},
	{IWL_PCI_DEVICE(0x43F0, 0x023C, iwl9560_2ac_cfg_qu_b0_jf_b0)},
	{IWL_PCI_DEVICE(0x43F0, 0x0260, iwl9461_2ac_cfg_qu_b0_jf_b0)},
	{IWL_PCI_DEVICE(0x43F0, 0x0264, iwl9461_2ac_cfg_qu_b0_jf_b0)},
	{IWL_PCI_DEVICE(0x43F0, 0x02A0, iwl9462_2ac_cfg_qu_b0_jf_b0)},
	{IWL_PCI_DEVICE(0x43F0, 0x02A4, iwl9462_2ac_cfg_qu_b0_jf_b0)},
	{IWL_PCI_DEVICE(0x43F0, 0x1030, iwl9560_2ac_cfg_qu_b0_jf_b0)},
	{IWL_PCI_DEVICE(0x43F0, 0x1551, killer1550s_2ac_cfg_qu_b0_jf_b0)},
	{IWL_PCI_DEVICE(0x43F0, 0x1552, killer1550i_2ac_cfg_qu_b0_jf_b0)},
	{IWL_PCI_DEVICE(0x43F0, 0x2030, iwl9560_2ac_160_cfg_qu_b0_jf_b0)},
	{IWL_PCI_DEVICE(0x43F0, 0x2034, iwl9560_2ac_160_cfg_qu_b0_jf_b0)},
	{IWL_PCI_DEVICE(0x43F0, 0x4030, iwl9560_2ac_160_cfg_qu_b0_jf_b0)},
	{IWL_PCI_DEVICE(0x43F0, 0x4034, iwl9560_2ac_160_cfg_qu_b0_jf_b0)},
	{IWL_PCI_DEVICE(0x43F0, 0x40A4, iwl9462_2ac_cfg_qu_b0_jf_b0)},
	{IWL_PCI_DEVICE(0x43F0, 0x4234, iwl9560_2ac_cfg_qu_b0_jf_b0)},
	{IWL_PCI_DEVICE(0x43F0, 0x42A4, iwl9462_2ac_cfg_qu_b0_jf_b0)},

	{IWL_PCI_DEVICE(0x9DF0, 0x0000, iwl9460_2ac_cfg_soc)},
	{IWL_PCI_DEVICE(0x9DF0, 0x0010, iwl9460_2ac_cfg_soc)},
	{IWL_PCI_DEVICE(0x9DF0, 0x0030, iwl9560_2ac_160_cfg_soc)},
	{IWL_PCI_DEVICE(0x9DF0, 0x0034, iwl9560_2ac_cfg_soc)},
	{IWL_PCI_DEVICE(0x9DF0, 0x0038, iwl9560_2ac_160_cfg_soc)},
	{IWL_PCI_DEVICE(0x9DF0, 0x003C, iwl9560_2ac_160_cfg_soc)},
	{IWL_PCI_DEVICE(0x9DF0, 0x0060, iwl9460_2ac_cfg_soc)},
	{IWL_PCI_DEVICE(0x9DF0, 0x0064, iwl9461_2ac_cfg_soc)},
	{IWL_PCI_DEVICE(0x9DF0, 0x00A0, iwl9462_2ac_cfg_soc)},
	{IWL_PCI_DEVICE(0x9DF0, 0x00A4, iwl9462_2ac_cfg_soc)},
	{IWL_PCI_DEVICE(0x9DF0, 0x0210, iwl9460_2ac_cfg_soc)},
	{IWL_PCI_DEVICE(0x9DF0, 0x0230, iwl9560_2ac_cfg_soc)},
	{IWL_PCI_DEVICE(0x9DF0, 0x0234, iwl9560_2ac_cfg_soc)},
	{IWL_PCI_DEVICE(0x9DF0, 0x0238, iwl9560_2ac_cfg_soc)},
	{IWL_PCI_DEVICE(0x9DF0, 0x023C, iwl9560_2ac_cfg_soc)},
	{IWL_PCI_DEVICE(0x9DF0, 0x0260, iwl9461_2ac_cfg_soc)},
	{IWL_PCI_DEVICE(0x9DF0, 0x0264, iwl9461_2ac_cfg_soc)},
	{IWL_PCI_DEVICE(0x9DF0, 0x02A0, iwl9462_2ac_cfg_soc)},
	{IWL_PCI_DEVICE(0x9DF0, 0x02A4, iwl9462_2ac_cfg_soc)},
	{IWL_PCI_DEVICE(0x9DF0, 0x0310, iwl9460_2ac_cfg_soc)},
	{IWL_PCI_DEVICE(0x9DF0, 0x0410, iwl9460_2ac_cfg_soc)},
	{IWL_PCI_DEVICE(0x9DF0, 0x0510, iwl9460_2ac_cfg_soc)},
	{IWL_PCI_DEVICE(0x9DF0, 0x0610, iwl9460_2ac_cfg_soc)},
	{IWL_PCI_DEVICE(0x9DF0, 0x0710, iwl9460_2ac_cfg_soc)},
	{IWL_PCI_DEVICE(0x9DF0, 0x0A10, iwl9460_2ac_cfg_soc)},
	{IWL_PCI_DEVICE(0x9DF0, 0x1010, iwl9260_2ac_cfg)},
	{IWL_PCI_DEVICE(0x9DF0, 0x1030, iwl9560_2ac_cfg_soc)},
	{IWL_PCI_DEVICE(0x9DF0, 0x1210, iwl9260_2ac_cfg)},
	{IWL_PCI_DEVICE(0x9DF0, 0x1551, iwl9560_killer_s_2ac_cfg_soc)},
	{IWL_PCI_DEVICE(0x9DF0, 0x1552, iwl9560_killer_2ac_cfg_soc)},
	{IWL_PCI_DEVICE(0x9DF0, 0x2010, iwl9460_2ac_cfg_soc)},
	{IWL_PCI_DEVICE(0x9DF0, 0x2030, iwl9560_2ac_160_cfg_soc)},
	{IWL_PCI_DEVICE(0x9DF0, 0x2034, iwl9560_2ac_160_cfg_soc)},
	{IWL_PCI_DEVICE(0x9DF0, 0x2A10, iwl9460_2ac_cfg_soc)},
	{IWL_PCI_DEVICE(0x9DF0, 0x4030, iwl9560_2ac_160_cfg_soc)},
	{IWL_PCI_DEVICE(0x9DF0, 0x4034, iwl9560_2ac_160_cfg_soc)},
	{IWL_PCI_DEVICE(0x9DF0, 0x40A4, iwl9462_2ac_cfg_soc)},
	{IWL_PCI_DEVICE(0x9DF0, 0x4234, iwl9560_2ac_cfg_soc)},
	{IWL_PCI_DEVICE(0x9DF0, 0x42A4, iwl9462_2ac_cfg_soc)},

	{IWL_PCI_DEVICE(0xA0F0, 0x0030, iwl9560_2ac_160_cfg_qu_b0_jf_b0)},
	{IWL_PCI_DEVICE(0xA0F0, 0x0034, iwl9560_2ac_cfg_qu_b0_jf_b0)},
	{IWL_PCI_DEVICE(0xA0F0, 0x0038, iwl9560_2ac_160_cfg_qu_b0_jf_b0)},
	{IWL_PCI_DEVICE(0xA0F0, 0x003C, iwl9560_2ac_160_cfg_qu_b0_jf_b0)},
	{IWL_PCI_DEVICE(0xA0F0, 0x0060, iwl9461_2ac_cfg_qu_b0_jf_b0)},
	{IWL_PCI_DEVICE(0xA0F0, 0x0064, iwl9461_2ac_cfg_qu_b0_jf_b0)},
	{IWL_PCI_DEVICE(0xA0F0, 0x00A0, iwl9462_2ac_cfg_qu_b0_jf_b0)},
	{IWL_PCI_DEVICE(0xA0F0, 0x00A4, iwl9462_2ac_cfg_qu_b0_jf_b0)},
	{IWL_PCI_DEVICE(0xA0F0, 0x0230, iwl9560_2ac_cfg_qu_b0_jf_b0)},
	{IWL_PCI_DEVICE(0xA0F0, 0x0234, iwl9560_2ac_cfg_qu_b0_jf_b0)},
	{IWL_PCI_DEVICE(0xA0F0, 0x0238, iwl9560_2ac_cfg_qu_b0_jf_b0)},
	{IWL_PCI_DEVICE(0xA0F0, 0x023C, iwl9560_2ac_cfg_qu_b0_jf_b0)},
	{IWL_PCI_DEVICE(0xA0F0, 0x0260, iwl9461_2ac_cfg_qu_b0_jf_b0)},
	{IWL_PCI_DEVICE(0xA0F0, 0x0264, iwl9461_2ac_cfg_qu_b0_jf_b0)},
	{IWL_PCI_DEVICE(0xA0F0, 0x02A0, iwl9462_2ac_cfg_qu_b0_jf_b0)},
	{IWL_PCI_DEVICE(0xA0F0, 0x02A4, iwl9462_2ac_cfg_qu_b0_jf_b0)},
	{IWL_PCI_DEVICE(0xA0F0, 0x1030, iwl9560_2ac_cfg_qu_b0_jf_b0)},
	{IWL_PCI_DEVICE(0xA0F0, 0x1551, killer1550s_2ac_cfg_qu_b0_jf_b0)},
	{IWL_PCI_DEVICE(0xA0F0, 0x1552, killer1550i_2ac_cfg_qu_b0_jf_b0)},
	{IWL_PCI_DEVICE(0xA0F0, 0x2030, iwl9560_2ac_160_cfg_qu_b0_jf_b0)},
	{IWL_PCI_DEVICE(0xA0F0, 0x2034, iwl9560_2ac_160_cfg_qu_b0_jf_b0)},
	{IWL_PCI_DEVICE(0xA0F0, 0x4030, iwl9560_2ac_160_cfg_qu_b0_jf_b0)},
	{IWL_PCI_DEVICE(0xA0F0, 0x4034, iwl9560_2ac_160_cfg_qu_b0_jf_b0)},
	{IWL_PCI_DEVICE(0xA0F0, 0x40A4, iwl9462_2ac_cfg_qu_b0_jf_b0)},
	{IWL_PCI_DEVICE(0xA0F0, 0x4234, iwl9560_2ac_cfg_qu_b0_jf_b0)},
	{IWL_PCI_DEVICE(0xA0F0, 0x42A4, iwl9462_2ac_cfg_qu_b0_jf_b0)},

	{IWL_PCI_DEVICE(0xA370, 0x0030, iwl9560_2ac_160_cfg_soc)},
	{IWL_PCI_DEVICE(0xA370, 0x0034, iwl9560_2ac_cfg_soc)},
	{IWL_PCI_DEVICE(0xA370, 0x0038, iwl9560_2ac_160_cfg_soc)},
	{IWL_PCI_DEVICE(0xA370, 0x003C, iwl9560_2ac_160_cfg_soc)},
	{IWL_PCI_DEVICE(0xA370, 0x0060, iwl9460_2ac_cfg_soc)},
	{IWL_PCI_DEVICE(0xA370, 0x0064, iwl9461_2ac_cfg_soc)},
	{IWL_PCI_DEVICE(0xA370, 0x00A0, iwl9462_2ac_cfg_soc)},
	{IWL_PCI_DEVICE(0xA370, 0x00A4, iwl9462_2ac_cfg_soc)},
	{IWL_PCI_DEVICE(0xA370, 0x0230, iwl9560_2ac_cfg_soc)},
	{IWL_PCI_DEVICE(0xA370, 0x0234, iwl9560_2ac_cfg_soc)},
	{IWL_PCI_DEVICE(0xA370, 0x0238, iwl9560_2ac_cfg_soc)},
	{IWL_PCI_DEVICE(0xA370, 0x023C, iwl9560_2ac_cfg_soc)},
	{IWL_PCI_DEVICE(0xA370, 0x0260, iwl9461_2ac_cfg_soc)},
	{IWL_PCI_DEVICE(0xA370, 0x0264, iwl9461_2ac_cfg_soc)},
	{IWL_PCI_DEVICE(0xA370, 0x02A0, iwl9462_2ac_cfg_soc)},
	{IWL_PCI_DEVICE(0xA370, 0x02A4, iwl9462_2ac_cfg_soc)},
	{IWL_PCI_DEVICE(0xA370, 0x1010, iwl9260_2ac_cfg)},
	{IWL_PCI_DEVICE(0xA370, 0x1030, iwl9560_2ac_cfg_soc)},
	{IWL_PCI_DEVICE(0xA370, 0x1210, iwl9260_2ac_cfg)},
	{IWL_PCI_DEVICE(0xA370, 0x1551, iwl9560_killer_s_2ac_cfg_soc)},
	{IWL_PCI_DEVICE(0xA370, 0x1552, iwl9560_killer_2ac_cfg_soc)},
	{IWL_PCI_DEVICE(0xA370, 0x2030, iwl9560_2ac_160_cfg_soc)},
	{IWL_PCI_DEVICE(0xA370, 0x2034, iwl9560_2ac_160_cfg_soc)},
	{IWL_PCI_DEVICE(0xA370, 0x4030, iwl9560_2ac_160_cfg_soc)},
	{IWL_PCI_DEVICE(0xA370, 0x4034, iwl9560_2ac_160_cfg_soc)},
	{IWL_PCI_DEVICE(0xA370, 0x40A4, iwl9462_2ac_cfg_soc)},
	{IWL_PCI_DEVICE(0xA370, 0x4234, iwl9560_2ac_cfg_soc)},
	{IWL_PCI_DEVICE(0xA370, 0x42A4, iwl9462_2ac_cfg_soc)},
	{IWL_PCI_DEVICE(0x2720, 0x0030, iwl9560_2ac_cfg_qnj_jf_b0)},

/* 22000 Series */
	{IWL_PCI_DEVICE(0x02F0, 0x0070, iwl_ax201_cfg_quz_hr)},
	{IWL_PCI_DEVICE(0x02F0, 0x0074, iwl_ax201_cfg_quz_hr)},
	{IWL_PCI_DEVICE(0x02F0, 0x0078, iwl_ax201_cfg_quz_hr)},
	{IWL_PCI_DEVICE(0x02F0, 0x007C, iwl_ax201_cfg_quz_hr)},
	{IWL_PCI_DEVICE(0x02F0, 0x0244, iwl_ax101_cfg_quz_hr)},
	{IWL_PCI_DEVICE(0x02F0, 0x0310, iwl_ax201_cfg_quz_hr)},
	{IWL_PCI_DEVICE(0x02F0, 0x1651, iwl_ax1650s_cfg_quz_hr)},
	{IWL_PCI_DEVICE(0x02F0, 0x1652, iwl_ax1650i_cfg_quz_hr)},
	{IWL_PCI_DEVICE(0x02F0, 0x2074, iwl_ax201_cfg_quz_hr)},
	{IWL_PCI_DEVICE(0x02F0, 0x4070, iwl_ax201_cfg_quz_hr)},
	{IWL_PCI_DEVICE(0x02F0, 0x4244, iwl_ax101_cfg_quz_hr)},
	{IWL_PCI_DEVICE(0x06F0, 0x0070, iwl_ax201_cfg_quz_hr)},
	{IWL_PCI_DEVICE(0x06F0, 0x0074, iwl_ax201_cfg_quz_hr)},
	{IWL_PCI_DEVICE(0x06F0, 0x0078, iwl_ax201_cfg_quz_hr)},
	{IWL_PCI_DEVICE(0x06F0, 0x007C, iwl_ax201_cfg_quz_hr)},
	{IWL_PCI_DEVICE(0x06F0, 0x0244, iwl_ax101_cfg_quz_hr)},
	{IWL_PCI_DEVICE(0x06F0, 0x0310, iwl_ax201_cfg_quz_hr)},
	{IWL_PCI_DEVICE(0x06F0, 0x1651, iwl_ax1650s_cfg_quz_hr)},
	{IWL_PCI_DEVICE(0x06F0, 0x1652, iwl_ax1650i_cfg_quz_hr)},
	{IWL_PCI_DEVICE(0x06F0, 0x2074, iwl_ax201_cfg_quz_hr)},
	{IWL_PCI_DEVICE(0x06F0, 0x4070, iwl_ax201_cfg_quz_hr)},
	{IWL_PCI_DEVICE(0x06F0, 0x4244, iwl_ax101_cfg_quz_hr)},
	{IWL_PCI_DEVICE(0x2720, 0x0000, iwl_ax101_cfg_qu_hr)},
	{IWL_PCI_DEVICE(0x2720, 0x0040, iwl_ax101_cfg_qu_hr)},
	{IWL_PCI_DEVICE(0x2720, 0x0044, iwl_ax101_cfg_qu_hr)},
	{IWL_PCI_DEVICE(0x2720, 0x0070, iwl_ax201_cfg_qu_hr)},
	{IWL_PCI_DEVICE(0x2720, 0x0074, iwl_ax201_cfg_qu_hr)},
	{IWL_PCI_DEVICE(0x2720, 0x0078, iwl_ax201_cfg_qu_hr)},
	{IWL_PCI_DEVICE(0x2720, 0x007C, iwl_ax201_cfg_qu_hr)},
	{IWL_PCI_DEVICE(0x2720, 0x0244, iwl_ax101_cfg_qu_hr)},
	{IWL_PCI_DEVICE(0x2720, 0x0310, iwl_ax201_cfg_qu_hr)},
	{IWL_PCI_DEVICE(0x2720, 0x0A10, iwl_ax201_cfg_qu_hr)},
	{IWL_PCI_DEVICE(0x2720, 0x1080, iwl_ax101_cfg_qu_hr)},
	{IWL_PCI_DEVICE(0x2720, 0x1651, killer1650s_2ax_cfg_qu_b0_hr_b0)},
	{IWL_PCI_DEVICE(0x2720, 0x1652, killer1650i_2ax_cfg_qu_b0_hr_b0)},
	{IWL_PCI_DEVICE(0x2720, 0x2074, iwl_ax201_cfg_qu_hr)},
	{IWL_PCI_DEVICE(0x2720, 0x4070, iwl_ax201_cfg_qu_hr)},
	{IWL_PCI_DEVICE(0x2720, 0x4244, iwl_ax101_cfg_qu_hr)},
	{IWL_PCI_DEVICE(0x34F0, 0x0044, iwl_ax101_cfg_qu_hr)},
	{IWL_PCI_DEVICE(0x34F0, 0x0070, iwl_ax201_cfg_qu_hr)},
	{IWL_PCI_DEVICE(0x34F0, 0x0074, iwl_ax201_cfg_qu_hr)},
	{IWL_PCI_DEVICE(0x34F0, 0x0078, iwl_ax201_cfg_qu_hr)},
	{IWL_PCI_DEVICE(0x34F0, 0x007C, iwl_ax201_cfg_qu_hr)},
	{IWL_PCI_DEVICE(0x34F0, 0x0244, iwl_ax101_cfg_qu_hr)},
	{IWL_PCI_DEVICE(0x34F0, 0x0310, iwl_ax201_cfg_qu_hr)},
	{IWL_PCI_DEVICE(0x34F0, 0x1651, killer1650s_2ax_cfg_qu_b0_hr_b0)},
	{IWL_PCI_DEVICE(0x34F0, 0x1652, killer1650i_2ax_cfg_qu_b0_hr_b0)},
	{IWL_PCI_DEVICE(0x34F0, 0x2074, iwl_ax201_cfg_qu_hr)},
	{IWL_PCI_DEVICE(0x34F0, 0x4070, iwl_ax201_cfg_qu_hr)},
	{IWL_PCI_DEVICE(0x34F0, 0x4244, iwl_ax101_cfg_qu_hr)},
	{IWL_PCI_DEVICE(0x43F0, 0x0044, iwl_ax101_cfg_qu_hr)},
	{IWL_PCI_DEVICE(0x43F0, 0x0070, iwl_ax201_cfg_qu_hr)},
	{IWL_PCI_DEVICE(0x43F0, 0x0074, iwl_ax201_cfg_qu_hr)},
	{IWL_PCI_DEVICE(0x43F0, 0x0078, iwl_ax201_cfg_qu_hr)},
	{IWL_PCI_DEVICE(0x43F0, 0x007C, iwl_ax201_cfg_qu_hr)},
	{IWL_PCI_DEVICE(0x43F0, 0x0244, iwl_ax101_cfg_qu_hr)},
	{IWL_PCI_DEVICE(0x43F0, 0x1651, killer1650s_2ax_cfg_qu_b0_hr_b0)},
	{IWL_PCI_DEVICE(0x43F0, 0x1652, killer1650i_2ax_cfg_qu_b0_hr_b0)},
	{IWL_PCI_DEVICE(0x43F0, 0x2074, iwl_ax201_cfg_qu_hr)},
	{IWL_PCI_DEVICE(0x43F0, 0x4070, iwl_ax201_cfg_qu_hr)},
	{IWL_PCI_DEVICE(0x43F0, 0x4244, iwl_ax101_cfg_qu_hr)},
	{IWL_PCI_DEVICE(0xA0F0, 0x0044, iwl_ax101_cfg_qu_hr)},
	{IWL_PCI_DEVICE(0xA0F0, 0x0070, iwl_ax201_cfg_qu_hr)},
	{IWL_PCI_DEVICE(0xA0F0, 0x0074, iwl_ax201_cfg_qu_hr)},
	{IWL_PCI_DEVICE(0xA0F0, 0x0078, iwl_ax201_cfg_qu_hr)},
	{IWL_PCI_DEVICE(0xA0F0, 0x007C, iwl_ax201_cfg_qu_hr)},
	{IWL_PCI_DEVICE(0xA0F0, 0x0244, iwl_ax101_cfg_qu_hr)},
	{IWL_PCI_DEVICE(0xA0F0, 0x0A10, iwl_ax201_cfg_qu_hr)},
	{IWL_PCI_DEVICE(0xA0F0, 0x1651, killer1650s_2ax_cfg_qu_b0_hr_b0)},
	{IWL_PCI_DEVICE(0xA0F0, 0x1652, killer1650i_2ax_cfg_qu_b0_hr_b0)},
	{IWL_PCI_DEVICE(0xA0F0, 0x2074, iwl_ax201_cfg_qu_hr)},
	{IWL_PCI_DEVICE(0xA0F0, 0x4070, iwl_ax201_cfg_qu_hr)},
	{IWL_PCI_DEVICE(0xA0F0, 0x4244, iwl_ax101_cfg_qu_hr)},

	{IWL_PCI_DEVICE(0x2723, 0x0080, iwl_ax200_cfg_cc)},
	{IWL_PCI_DEVICE(0x2723, 0x0084, iwl_ax200_cfg_cc)},
	{IWL_PCI_DEVICE(0x2723, 0x0088, iwl_ax200_cfg_cc)},
	{IWL_PCI_DEVICE(0x2723, 0x008C, iwl_ax200_cfg_cc)},
	{IWL_PCI_DEVICE(0x2723, 0x1653, killer1650w_2ax_cfg)},
	{IWL_PCI_DEVICE(0x2723, 0x1654, killer1650x_2ax_cfg)},
	{IWL_PCI_DEVICE(0x2723, 0x2080, iwl_ax200_cfg_cc)},
	{IWL_PCI_DEVICE(0x2723, 0x4080, iwl_ax200_cfg_cc)},
	{IWL_PCI_DEVICE(0x2723, 0x4088, iwl_ax200_cfg_cc)},

	{IWL_PCI_DEVICE(0x2725, 0x0090, iwlax211_2ax_cfg_so_gf_a0)},
	{IWL_PCI_DEVICE(0x2725, 0x0020, iwlax210_2ax_cfg_ty_gf_a0)},
	{IWL_PCI_DEVICE(0x2725, 0x0310, iwlax210_2ax_cfg_ty_gf_a0)},
	{IWL_PCI_DEVICE(0x2725, 0x0510, iwlax210_2ax_cfg_ty_gf_a0)},
	{IWL_PCI_DEVICE(0x2725, 0x0A10, iwlax210_2ax_cfg_ty_gf_a0)},
	{IWL_PCI_DEVICE(0x2725, 0x00B0, iwlax411_2ax_cfg_so_gf4_a0)},
	{IWL_PCI_DEVICE(0x7A70, 0x0090, iwlax211_2ax_cfg_so_gf_a0)},
	{IWL_PCI_DEVICE(0x7A70, 0x0310, iwlax211_2ax_cfg_so_gf_a0)},
	{IWL_PCI_DEVICE(0x7A70, 0x0510, iwlax211_2ax_cfg_so_gf_a0)},
	{IWL_PCI_DEVICE(0x7A70, 0x0A10, iwlax211_2ax_cfg_so_gf_a0)},
	{IWL_PCI_DEVICE(0x7AF0, 0x0090, iwlax211_2ax_cfg_so_gf_a0)},
	{IWL_PCI_DEVICE(0x7AF0, 0x0310, iwlax211_2ax_cfg_so_gf_a0)},
	{IWL_PCI_DEVICE(0x7AF0, 0x0510, iwlax211_2ax_cfg_so_gf_a0)},
	{IWL_PCI_DEVICE(0x7AF0, 0x0A10, iwlax211_2ax_cfg_so_gf_a0)},

#endif /* CONFIG_IWLMVM */

	{0}
};
MODULE_DEVICE_TABLE(pci, iwl_hw_card_ids);

#define IWL_DEV_INFO(_device, _subdevice, _cfg, _name)			 \
	{ .device = (_device), .subdevice = (_subdevice), .cfg = &(_cfg), \
	  .name = _name }

static const struct iwl_dev_info iwl_dev_info_table[] = {
#if IS_ENABLED(CONFIG_IWLMVM)
	IWL_DEV_INFO(0x2526, 0x0010, iwl9260_2ac_160_cfg, iwl9260_160_name),
	IWL_DEV_INFO(0x2526, 0x0014, iwl9260_2ac_160_cfg, iwl9260_160_name),
	IWL_DEV_INFO(0x2526, 0x0018, iwl9260_2ac_160_cfg, iwl9260_160_name),
	IWL_DEV_INFO(0x2526, 0x001C, iwl9260_2ac_160_cfg, iwl9260_160_name),
	IWL_DEV_INFO(0x2526, 0x6010, iwl9260_2ac_160_cfg, iwl9260_160_name),
	IWL_DEV_INFO(0x2526, 0x6014, iwl9260_2ac_160_cfg, iwl9260_160_name),
	IWL_DEV_INFO(0x2526, 0x8014, iwl9260_2ac_160_cfg, iwl9260_160_name),
	IWL_DEV_INFO(0x2526, 0x8010, iwl9260_2ac_160_cfg, iwl9260_160_name),
	IWL_DEV_INFO(0x2526, 0xA014, iwl9260_2ac_160_cfg, iwl9260_160_name),
	IWL_DEV_INFO(0x2526, 0xE010, iwl9260_2ac_160_cfg, iwl9260_160_name),
	IWL_DEV_INFO(0x2526, 0xE014, iwl9260_2ac_160_cfg, iwl9260_160_name),

	IWL_DEV_INFO(0x2526, 0x0030, iwl9560_2ac_160_cfg, iwl9560_160_name),
	IWL_DEV_INFO(0x2526, 0x0038, iwl9560_2ac_160_cfg, iwl9560_160_name),
	IWL_DEV_INFO(0x2526, 0x003C, iwl9560_2ac_160_cfg, iwl9560_160_name),
	IWL_DEV_INFO(0x2526, 0x4030, iwl9560_2ac_160_cfg, iwl9560_160_name),
#endif /* CONFIG_IWLMVM */
};

/* PCI registers */
#define PCI_CFG_RETRY_TIMEOUT	0x041

static int iwl_pci_probe(struct pci_dev *pdev, const struct pci_device_id *ent)
{
	const struct iwl_cfg_trans_params *trans =
		(struct iwl_cfg_trans_params *)(ent->driver_data);
	const struct iwl_cfg *cfg_7265d __maybe_unused = NULL;
	struct iwl_trans *iwl_trans;
	struct iwl_trans_pcie *trans_pcie;
	unsigned long flags;
	int i, ret;
	/*
	 * This is needed for backwards compatibility with the old
	 * tables, so we don't need to change all the config structs
	 * at the same time.  The cfg is used to compare with the old
	 * full cfg structs.
	 */
	const struct iwl_cfg *cfg = (struct iwl_cfg *)(ent->driver_data);

	/* make sure trans is the first element in iwl_cfg */
	BUILD_BUG_ON(offsetof(struct iwl_cfg, trans));

	iwl_trans = iwl_trans_pcie_alloc(pdev, ent, trans);
	if (IS_ERR(iwl_trans))
		return PTR_ERR(iwl_trans);

	trans_pcie = IWL_TRANS_GET_PCIE_TRANS(iwl_trans);

	/* the trans_cfg should never change, so set it now */
	iwl_trans->trans_cfg = trans;

	for (i = 0; i < ARRAY_SIZE(iwl_dev_info_table); i++) {
		const struct iwl_dev_info *dev_info = &iwl_dev_info_table[i];

		if ((dev_info->device == IWL_CFG_ANY ||
		     dev_info->device == pdev->device) &&
		    (dev_info->subdevice == IWL_CFG_ANY ||
		     dev_info->subdevice == pdev->subsystem_device)) {
			iwl_trans->cfg = dev_info->cfg;
			iwl_trans->name = dev_info->name;
			goto found;
		}
	}

#if IS_ENABLED(CONFIG_IWLMVM)
	/*
	 * special-case 7265D, it has the same PCI IDs.
	 *
	 * Note that because we already pass the cfg to the transport above,
	 * all the parameters that the transport uses must, until that is
	 * changed, be identical to the ones in the 7265D configuration.
	 */
	if (cfg == &iwl7265_2ac_cfg)
		cfg_7265d = &iwl7265d_2ac_cfg;
	else if (cfg == &iwl7265_2n_cfg)
		cfg_7265d = &iwl7265d_2n_cfg;
	else if (cfg == &iwl7265_n_cfg)
		cfg_7265d = &iwl7265d_n_cfg;
	if (cfg_7265d &&
	    (iwl_trans->hw_rev & CSR_HW_REV_TYPE_MSK) == CSR_HW_REV_TYPE_7265D)
		iwl_trans->cfg = cfg_7265d;

	iwl_trans->hw_rf_id = iwl_read32(iwl_trans, CSR_HW_RF_ID);

	if (cfg == &iwlax210_2ax_cfg_so_hr_a0) {
		if (iwl_trans->hw_rev == CSR_HW_REV_TYPE_TY) {
			iwl_trans->cfg = &iwlax210_2ax_cfg_ty_gf_a0;
		} else if (CSR_HW_RF_ID_TYPE_CHIP_ID(iwl_trans->hw_rf_id) ==
			   CSR_HW_RF_ID_TYPE_CHIP_ID(CSR_HW_RF_ID_TYPE_JF)) {
			iwl_trans->cfg = &iwlax210_2ax_cfg_so_jf_a0;
		} else if (CSR_HW_RF_ID_TYPE_CHIP_ID(iwl_trans->hw_rf_id) ==
			   CSR_HW_RF_ID_TYPE_CHIP_ID(CSR_HW_RF_ID_TYPE_GF)) {
			iwl_trans->cfg = &iwlax211_2ax_cfg_so_gf_a0;
		} else if (CSR_HW_RF_ID_TYPE_CHIP_ID(iwl_trans->hw_rf_id) ==
			   CSR_HW_RF_ID_TYPE_CHIP_ID(CSR_HW_RF_ID_TYPE_GF4)) {
			iwl_trans->cfg = &iwlax411_2ax_cfg_so_gf4_a0;
		}
	} else if (cfg == &iwl_ax101_cfg_qu_hr) {
		if ((CSR_HW_RF_ID_TYPE_CHIP_ID(iwl_trans->hw_rf_id) ==
		     CSR_HW_RF_ID_TYPE_CHIP_ID(CSR_HW_RF_ID_TYPE_HR) &&
		     iwl_trans->hw_rev == CSR_HW_REV_TYPE_QNJ_B0) ||
		    (CSR_HW_RF_ID_TYPE_CHIP_ID(iwl_trans->hw_rf_id) ==
		     CSR_HW_RF_ID_TYPE_CHIP_ID(CSR_HW_RF_ID_TYPE_HR1))) {
			iwl_trans->cfg = &iwl22000_2ax_cfg_qnj_hr_b0;
		} else if (CSR_HW_RF_ID_TYPE_CHIP_ID(iwl_trans->hw_rf_id) ==
		    CSR_HW_RF_ID_TYPE_CHIP_ID(CSR_HW_RF_ID_TYPE_HR) &&
		    iwl_trans->hw_rev == CSR_HW_REV_TYPE_QUZ) {
			iwl_trans->cfg = &iwl_ax101_cfg_quz_hr;
		} else if (CSR_HW_RF_ID_TYPE_CHIP_ID(iwl_trans->hw_rf_id) ==
			   CSR_HW_RF_ID_TYPE_CHIP_ID(CSR_HW_RF_ID_TYPE_HR)) {
			iwl_trans->cfg = &iwl_ax101_cfg_qu_hr;
		} else if (CSR_HW_RF_ID_TYPE_CHIP_ID(iwl_trans->hw_rf_id) ==
			   CSR_HW_RF_ID_TYPE_CHIP_ID(CSR_HW_RF_ID_TYPE_JF)) {
			iwl_trans->cfg = &iwl22000_2ax_cfg_jf;
		} else if (CSR_HW_RF_ID_TYPE_CHIP_ID(iwl_trans->hw_rf_id) ==
			   CSR_HW_RF_ID_TYPE_CHIP_ID(CSR_HW_RF_ID_TYPE_HRCDB)) {
			IWL_ERR(iwl_trans, "RF ID HRCDB is not supported\n");
			return -EINVAL;
		} else {
			IWL_ERR(iwl_trans, "Unrecognized RF ID 0x%08x\n",
				CSR_HW_RF_ID_TYPE_CHIP_ID(iwl_trans->hw_rf_id));
			return -EINVAL;
		}
	} else if (CSR_HW_RF_ID_TYPE_CHIP_ID(iwl_trans->hw_rf_id) ==
		   CSR_HW_RF_ID_TYPE_CHIP_ID(CSR_HW_RF_ID_TYPE_HR) &&
		   iwl_trans->hw_rev == CSR_HW_REV_TYPE_QNJ_B0) {
		u32 hw_status;

		hw_status = iwl_read_prph(iwl_trans, UMAG_GEN_HW_STATUS);
		if (CSR_HW_RF_STEP(iwl_trans->hw_rf_id) == SILICON_B_STEP)
			iwl_trans->cfg = &iwl22000_2ax_cfg_qnj_hr_b0;
		else if ((hw_status & UMAG_GEN_HW_IS_FPGA) &&
			 CSR_HW_RF_STEP(iwl_trans->hw_rf_id) ==
			 SILICON_A_STEP)
			iwl_trans->cfg = &iwl22000_2ax_cfg_qnj_hr_a0_f0;
	}

	/*
	 * This is a hack to switch from Qu B0 to Qu C0.  We need to
	 * do this for all cfgs that use Qu B0.  All this code is in
	 * urgent need for a refactor, but for now this is the easiest
	 * thing to do to support Qu C-step.
	 */
	if (iwl_trans->hw_rev == CSR_HW_REV_TYPE_QU_C0) {
		if (cfg == &iwl_ax101_cfg_qu_hr)
			iwl_trans->cfg = &iwl_ax101_cfg_qu_c0_hr_b0;
		else if (cfg == &iwl_ax201_cfg_qu_hr)
			iwl_trans->cfg = &iwl_ax201_cfg_qu_c0_hr_b0;
		else if (cfg == &iwl9461_2ac_cfg_qu_b0_jf_b0)
			iwl_trans->cfg = &iwl9461_2ac_cfg_qu_c0_jf_b0;
		else if (cfg == &iwl9462_2ac_cfg_qu_b0_jf_b0)
			iwl_trans->cfg = &iwl9462_2ac_cfg_qu_c0_jf_b0;
		else if (cfg == &iwl9560_2ac_cfg_qu_b0_jf_b0)
			iwl_trans->cfg = &iwl9560_2ac_cfg_qu_c0_jf_b0;
		else if (cfg == &iwl9560_2ac_160_cfg_qu_b0_jf_b0)
			iwl_trans->cfg = &iwl9560_2ac_160_cfg_qu_c0_jf_b0;
		else if (cfg == &killer1650s_2ax_cfg_qu_b0_hr_b0)
			iwl_trans->cfg = &killer1650s_2ax_cfg_qu_c0_hr_b0;
		else if (cfg == &killer1650i_2ax_cfg_qu_b0_hr_b0)
			iwl_trans->cfg = &killer1650i_2ax_cfg_qu_c0_hr_b0;
	}

	/* same thing for QuZ... */
	if (iwl_trans->hw_rev == CSR_HW_REV_TYPE_QUZ) {
		if (cfg == &iwl_ax101_cfg_qu_hr)
<<<<<<< HEAD
			cfg = &iwl_ax101_cfg_quz_hr;
		else if (cfg == &iwl_ax201_cfg_qu_hr)
			cfg = &iwl_ax201_cfg_quz_hr;
		else if (cfg == &iwl9461_2ac_cfg_qu_b0_jf_b0)
			cfg = &iwl9461_2ac_cfg_quz_a0_jf_b0_soc;
		else if (cfg == &iwl9462_2ac_cfg_qu_b0_jf_b0)
			cfg = &iwl9462_2ac_cfg_quz_a0_jf_b0_soc;
		else if (cfg == &iwl9560_2ac_cfg_qu_b0_jf_b0)
			cfg = &iwl9560_2ac_cfg_quz_a0_jf_b0_soc;
		else if (cfg == &iwl9560_2ac_160_cfg_qu_b0_jf_b0)
			cfg = &iwl9560_2ac_160_cfg_quz_a0_jf_b0_soc;
=======
			iwl_trans->cfg = &iwl_ax101_cfg_quz_hr;
		else if (cfg == &iwl_ax201_cfg_qu_hr)
			iwl_trans->cfg = &iwl_ax201_cfg_quz_hr;
		else if (cfg == &iwl9461_2ac_cfg_qu_b0_jf_b0)
			iwl_trans->cfg = &iwl9461_2ac_cfg_quz_a0_jf_b0_soc;
		else if (cfg == &iwl9462_2ac_cfg_qu_b0_jf_b0)
			iwl_trans->cfg = &iwl9462_2ac_cfg_quz_a0_jf_b0_soc;
		else if (cfg == &iwl9560_2ac_cfg_qu_b0_jf_b0)
			iwl_trans->cfg = &iwl9560_2ac_cfg_quz_a0_jf_b0_soc;
		else if (cfg == &iwl9560_2ac_160_cfg_qu_b0_jf_b0)
			iwl_trans->cfg = &iwl9560_2ac_160_cfg_quz_a0_jf_b0_soc;
>>>>>>> 0b295a1e
	}

#endif
	/*
	 * If we didn't set the cfg yet, assume the trans is actually
	 * a full cfg from the old tables.
	 */
	if (!iwl_trans->cfg)
		iwl_trans->cfg = cfg;

found:
	/* if we don't have a name yet, copy name from the old cfg */
	if (!iwl_trans->name)
		iwl_trans->name = iwl_trans->cfg->name;

	if (iwl_trans->trans_cfg->mq_rx_supported) {
		if (WARN_ON(!iwl_trans->cfg->num_rbds)) {
			ret = -EINVAL;
			goto out_free_trans;
		}
		trans_pcie->num_rx_bufs = iwl_trans->cfg->num_rbds;
	} else {
		trans_pcie->num_rx_bufs = RX_QUEUE_SIZE;
	}

	if (iwl_trans->trans_cfg->device_family >= IWL_DEVICE_FAMILY_8000 &&
	    iwl_trans_grab_nic_access(iwl_trans, &flags)) {
		u32 hw_step;

		hw_step = iwl_read_umac_prph_no_grab(iwl_trans, WFPM_CTRL_REG);
		hw_step |= ENABLE_WFPM;
		iwl_write_umac_prph_no_grab(iwl_trans, WFPM_CTRL_REG, hw_step);
		hw_step = iwl_read_prph_no_grab(iwl_trans, CNVI_AUX_MISC_CHIP);
		hw_step = (hw_step >> HW_STEP_LOCATION_BITS) & 0xF;
		if (hw_step == 0x3)
			iwl_trans->hw_rev = (iwl_trans->hw_rev & 0xFFFFFFF3) |
				(SILICON_C_STEP << 2);
		iwl_trans_release_nic_access(iwl_trans, &flags);
	}

	pci_set_drvdata(pdev, iwl_trans);
	iwl_trans->drv = iwl_drv_start(iwl_trans);

	if (IS_ERR(iwl_trans->drv)) {
		ret = PTR_ERR(iwl_trans->drv);
		goto out_free_trans;
	}

	/* register transport layer debugfs here */
	iwl_trans_pcie_dbgfs_register(iwl_trans);

	/* The PCI device starts with a reference taken and we are
	 * supposed to release it here.  But to simplify the
	 * interaction with the opmode, we don't do it now, but let
	 * the opmode release it when it's ready.
	 */

	return 0;

out_free_trans:
	iwl_trans_pcie_free(iwl_trans);
	return ret;
}

static void iwl_pci_remove(struct pci_dev *pdev)
{
	struct iwl_trans *trans = pci_get_drvdata(pdev);

	iwl_drv_stop(trans->drv);

	iwl_trans_pcie_free(trans);
}

#ifdef CONFIG_PM_SLEEP

static int iwl_pci_suspend(struct device *device)
{
	/* Before you put code here, think about WoWLAN. You cannot check here
	 * whether WoWLAN is enabled or not, and your code will run even if
	 * WoWLAN is enabled - don't kill the NIC, someone may need it in Sx.
	 */

	return 0;
}

static int iwl_pci_resume(struct device *device)
{
	struct pci_dev *pdev = to_pci_dev(device);
	struct iwl_trans *trans = pci_get_drvdata(pdev);
	struct iwl_trans_pcie *trans_pcie = IWL_TRANS_GET_PCIE_TRANS(trans);

	/* Before you put code here, think about WoWLAN. You cannot check here
	 * whether WoWLAN is enabled or not, and your code will run even if
	 * WoWLAN is enabled - the NIC may be alive.
	 */

	/*
	 * We disable the RETRY_TIMEOUT register (0x41) to keep
	 * PCI Tx retries from interfering with C3 CPU state.
	 */
	pci_write_config_byte(pdev, PCI_CFG_RETRY_TIMEOUT, 0x00);

	if (!trans->op_mode)
		return 0;

	/* In WOWLAN, let iwl_trans_pcie_d3_resume do the rest of the work */
	if (test_bit(STATUS_DEVICE_ENABLED, &trans->status))
		return 0;

	/* reconfigure the MSI-X mapping to get the correct IRQ for rfkill */
	iwl_pcie_conf_msix_hw(trans_pcie);

	/*
	 * Enable rfkill interrupt (in order to keep track of the rfkill
	 * status). Must be locked to avoid processing a possible rfkill
	 * interrupt while in iwl_pcie_check_hw_rf_kill().
	 */
	mutex_lock(&trans_pcie->mutex);
	iwl_enable_rfkill_int(trans);
	iwl_pcie_check_hw_rf_kill(trans);
	mutex_unlock(&trans_pcie->mutex);

	return 0;
}

static const struct dev_pm_ops iwl_dev_pm_ops = {
	SET_SYSTEM_SLEEP_PM_OPS(iwl_pci_suspend,
				iwl_pci_resume)
};

#define IWL_PM_OPS	(&iwl_dev_pm_ops)

#else /* CONFIG_PM_SLEEP */

#define IWL_PM_OPS	NULL

#endif /* CONFIG_PM_SLEEP */

static struct pci_driver iwl_pci_driver = {
	.name = DRV_NAME,
	.id_table = iwl_hw_card_ids,
	.probe = iwl_pci_probe,
	.remove = iwl_pci_remove,
	.driver.pm = IWL_PM_OPS,
};

int __must_check iwl_pci_register_driver(void)
{
	int ret;
	ret = pci_register_driver(&iwl_pci_driver);
	if (ret)
		pr_err("Unable to initialize PCI module\n");

	return ret;
}

void iwl_pci_unregister_driver(void)
{
	pci_unregister_driver(&iwl_pci_driver);
}<|MERGE_RESOLUTION|>--- conflicted
+++ resolved
@@ -1142,7 +1142,6 @@
 	/* same thing for QuZ... */
 	if (iwl_trans->hw_rev == CSR_HW_REV_TYPE_QUZ) {
 		if (cfg == &iwl_ax101_cfg_qu_hr)
-<<<<<<< HEAD
 			cfg = &iwl_ax101_cfg_quz_hr;
 		else if (cfg == &iwl_ax201_cfg_qu_hr)
 			cfg = &iwl_ax201_cfg_quz_hr;
@@ -1154,19 +1153,6 @@
 			cfg = &iwl9560_2ac_cfg_quz_a0_jf_b0_soc;
 		else if (cfg == &iwl9560_2ac_160_cfg_qu_b0_jf_b0)
 			cfg = &iwl9560_2ac_160_cfg_quz_a0_jf_b0_soc;
-=======
-			iwl_trans->cfg = &iwl_ax101_cfg_quz_hr;
-		else if (cfg == &iwl_ax201_cfg_qu_hr)
-			iwl_trans->cfg = &iwl_ax201_cfg_quz_hr;
-		else if (cfg == &iwl9461_2ac_cfg_qu_b0_jf_b0)
-			iwl_trans->cfg = &iwl9461_2ac_cfg_quz_a0_jf_b0_soc;
-		else if (cfg == &iwl9462_2ac_cfg_qu_b0_jf_b0)
-			iwl_trans->cfg = &iwl9462_2ac_cfg_quz_a0_jf_b0_soc;
-		else if (cfg == &iwl9560_2ac_cfg_qu_b0_jf_b0)
-			iwl_trans->cfg = &iwl9560_2ac_cfg_quz_a0_jf_b0_soc;
-		else if (cfg == &iwl9560_2ac_160_cfg_qu_b0_jf_b0)
-			iwl_trans->cfg = &iwl9560_2ac_160_cfg_quz_a0_jf_b0_soc;
->>>>>>> 0b295a1e
 	}
 
 #endif
