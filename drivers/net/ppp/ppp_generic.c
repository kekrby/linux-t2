--- conflicted
+++ resolved
@@ -623,10 +623,7 @@
 		write_unlock_bh(&pch->upl);
 		return -EALREADY;
 	}
-<<<<<<< HEAD
-=======
 	refcount_inc(&pchb->file.refcnt);
->>>>>>> 6ee1d745
 	rcu_assign_pointer(pch->bridge, pchb);
 	write_unlock_bh(&pch->upl);
 
@@ -636,28 +633,14 @@
 		write_unlock_bh(&pchb->upl);
 		goto err_unset;
 	}
-<<<<<<< HEAD
-	rcu_assign_pointer(pchb->bridge, pch);
-	write_unlock_bh(&pchb->upl);
-
-	refcount_inc(&pch->file.refcnt);
-	refcount_inc(&pchb->file.refcnt);
-
-=======
 	refcount_inc(&pch->file.refcnt);
 	rcu_assign_pointer(pchb->bridge, pch);
 	write_unlock_bh(&pchb->upl);
 
->>>>>>> 6ee1d745
 	return 0;
 
 err_unset:
 	write_lock_bh(&pch->upl);
-<<<<<<< HEAD
-	RCU_INIT_POINTER(pch->bridge, NULL);
-	write_unlock_bh(&pch->upl);
-	synchronize_rcu();
-=======
 	/* Re-read pch->bridge with upl held in case it was modified concurrently */
 	pchb = rcu_dereference_protected(pch->bridge, lockdep_is_held(&pch->upl));
 	RCU_INIT_POINTER(pch->bridge, NULL);
@@ -668,7 +651,6 @@
 		if (refcount_dec_and_test(&pchb->file.refcnt))
 			ppp_destroy_channel(pchb);
 
->>>>>>> 6ee1d745
 	return -EALREADY;
 }
 
