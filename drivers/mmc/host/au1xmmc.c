--- conflicted
+++ resolved
@@ -1036,20 +1036,11 @@
 	tasklet_init(&host->finish_task, au1xmmc_tasklet_finish,
 			(unsigned long)host);
 
-<<<<<<< HEAD
-#ifdef CONFIG_SOC_AU1200
-	ret = au1xmmc_dbdma_init(host);
-	if (ret)
-		pr_info(DRIVER_NAME ": DBDMA init failed; using PIO\n");
-#endif
-=======
 	if (has_dbdma()) {
 		ret = au1xmmc_dbdma_init(host);
 		if (ret)
-			printk(KERN_INFO DRIVER_NAME ": DBDMA init failed; "
-						     "using PIO\n");
-	}
->>>>>>> 3ba1e543
+			pr_info(DRIVER_NAME ": DBDMA init failed; using PIO\n");
+	}
 
 #ifdef CONFIG_LEDS_CLASS
 	if (host->platdata && host->platdata->led) {
@@ -1197,17 +1188,6 @@
 
 static int __init au1xmmc_init(void)
 {
-<<<<<<< HEAD
-#ifdef CONFIG_SOC_AU1200
-	/* DSCR_CMD0_ALWAYS has a stride of 32 bits, we need a stride
-	 * of 8 bits.  And since devices are shared, we need to create
-	 * our own to avoid freaking out other devices.
-	 */
-	memid = au1xxx_ddma_add_device(&au1xmmc_mem_dbdev);
-	if (!memid)
-		pr_err("au1xmmc: cannot add memory dbdma dev\n");
-#endif
-=======
 	if (has_dbdma()) {
 		/* DSCR_CMD0_ALWAYS has a stride of 32 bits, we need a stride
 		* of 8 bits.  And since devices are shared, we need to create
@@ -1215,9 +1195,8 @@
 		*/
 		memid = au1xxx_ddma_add_device(&au1xmmc_mem_dbdev);
 		if (!memid)
-			printk(KERN_ERR "au1xmmc: cannot add memory dbdma\n");
-	}
->>>>>>> 3ba1e543
+			pr_err("au1xmmc: cannot add memory dbdma\n");
+	}
 	return platform_driver_register(&au1xmmc_driver);
 }
 
