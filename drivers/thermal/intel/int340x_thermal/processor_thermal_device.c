--- conflicted
+++ resolved
@@ -221,12 +221,7 @@
 	status = acpi_evaluate_integer(adev->handle, "_TMP", NULL, &tmp);
 	if (ACPI_FAILURE(status)) {
 		/* there is no _TMP method, add local method */
-<<<<<<< HEAD
-		stored_tjmax = get_tjmax();
-		if (stored_tjmax > 0)
-=======
 		if (intel_tcc_get_tjmax(-1) > 0)
->>>>>>> f4118dbe
 			get_temp = proc_thermal_get_zone_temp;
 	}
 
