--- conflicted
+++ resolved
@@ -268,20 +268,13 @@
 			     long *val)
 {
 	struct max31790_data *data = max31790_update_device(dev);
-<<<<<<< HEAD
-	u8 fan_config = data->fan_config[channel];
-=======
 	u8 fan_config;
->>>>>>> d06e622d
 
 	if (IS_ERR(data))
 		return PTR_ERR(data);
 
-<<<<<<< HEAD
-=======
 	fan_config = data->fan_config[channel];
 
->>>>>>> d06e622d
 	switch (attr) {
 	case hwmon_pwm_input:
 		*val = data->pwm[channel] >> 8;
