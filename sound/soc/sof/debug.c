// SPDX-License-Identifier: (GPL-2.0-only OR BSD-3-Clause)
//
// This file is provided under a dual BSD/GPLv2 license.  When using or
// redistributing this file, you may do so under either license.
//
// Copyright(c) 2018 Intel Corporation. All rights reserved.
//
// Author: Liam Girdwood <liam.r.girdwood@linux.intel.com>
//
// Generic debug routines used to export DSP MMIO and memories to userspace
// for firmware debugging.
//

#include <linux/debugfs.h>
#include <linux/io.h>
#include <linux/pm_runtime.h>
#include <sound/sof/ext_manifest.h>
#include <sound/sof/debug.h>
#include "sof-priv.h"
#include "ops.h"

#if IS_ENABLED(CONFIG_SND_SOC_SOF_DEBUG_PROBES)
#include "sof-probes.h"

/**
 * strsplit_u32 - Split string into sequence of u32 tokens
 * @buf:	String to split into tokens.
 * @delim:	String containing delimiter characters.
 * @tkns:	Returned u32 sequence pointer.
 * @num_tkns:	Returned number of tokens obtained.
 */
static int
strsplit_u32(char **buf, const char *delim, u32 **tkns, size_t *num_tkns)
{
	char *s;
	u32 *data, *tmp;
	size_t count = 0;
	size_t cap = 32;
	int ret = 0;

	*tkns = NULL;
	*num_tkns = 0;
	data = kcalloc(cap, sizeof(*data), GFP_KERNEL);
	if (!data)
		return -ENOMEM;

	while ((s = strsep(buf, delim)) != NULL) {
		ret = kstrtouint(s, 0, data + count);
		if (ret)
			goto exit;
		if (++count >= cap) {
			cap *= 2;
			tmp = krealloc(data, cap * sizeof(*data), GFP_KERNEL);
			if (!tmp) {
				ret = -ENOMEM;
				goto exit;
			}
			data = tmp;
		}
	}

	if (!count)
		goto exit;
	*tkns = kmemdup(data, count * sizeof(*data), GFP_KERNEL);
	if (*tkns == NULL) {
		ret = -ENOMEM;
		goto exit;
	}
	*num_tkns = count;

exit:
	kfree(data);
	return ret;
}

static int tokenize_input(const char __user *from, size_t count,
		loff_t *ppos, u32 **tkns, size_t *num_tkns)
{
	char *buf;
	int ret;

	buf = kmalloc(count + 1, GFP_KERNEL);
	if (!buf)
		return -ENOMEM;

	ret = simple_write_to_buffer(buf, count, ppos, from, count);
	if (ret != count) {
		ret = ret >= 0 ? -EIO : ret;
		goto exit;
	}

	buf[count] = '\0';
	ret = strsplit_u32((char **)&buf, ",", tkns, num_tkns);
exit:
	kfree(buf);
	return ret;
}

static ssize_t probe_points_read(struct file *file,
		char __user *to, size_t count, loff_t *ppos)
{
	struct snd_sof_dfsentry *dfse = file->private_data;
	struct snd_sof_dev *sdev = dfse->sdev;
	struct sof_probe_point_desc *desc;
	size_t num_desc, len = 0;
	char *buf;
	int i, ret;

	if (sdev->extractor_stream_tag == SOF_PROBE_INVALID_NODE_ID) {
		dev_warn(sdev->dev, "no extractor stream running\n");
		return -ENOENT;
	}

	buf = kzalloc(PAGE_SIZE, GFP_KERNEL);
	if (!buf)
		return -ENOMEM;

	ret = sof_ipc_probe_points_info(sdev, &desc, &num_desc);
	if (ret < 0)
		goto exit;

	for (i = 0; i < num_desc; i++) {
		ret = snprintf(buf + len, PAGE_SIZE - len,
			"Id: %#010x  Purpose: %d  Node id: %#x\n",
			desc[i].buffer_id, desc[i].purpose, desc[i].stream_tag);
		if (ret < 0)
			goto free_desc;
		len += ret;
	}

	ret = simple_read_from_buffer(to, count, ppos, buf, len);
free_desc:
	kfree(desc);
exit:
	kfree(buf);
	return ret;
}

static ssize_t probe_points_write(struct file *file,
		const char __user *from, size_t count, loff_t *ppos)
{
	struct snd_sof_dfsentry *dfse = file->private_data;
	struct snd_sof_dev *sdev = dfse->sdev;
	struct sof_probe_point_desc *desc;
	size_t num_tkns, bytes;
	u32 *tkns;
	int ret;

	if (sdev->extractor_stream_tag == SOF_PROBE_INVALID_NODE_ID) {
		dev_warn(sdev->dev, "no extractor stream running\n");
		return -ENOENT;
	}

	ret = tokenize_input(from, count, ppos, &tkns, &num_tkns);
	if (ret < 0)
		return ret;
	bytes = sizeof(*tkns) * num_tkns;
	if (!num_tkns || (bytes % sizeof(*desc))) {
		ret = -EINVAL;
		goto exit;
	}

	desc = (struct sof_probe_point_desc *)tkns;
	ret = sof_ipc_probe_points_add(sdev,
			desc, bytes / sizeof(*desc));
	if (!ret)
		ret = count;
exit:
	kfree(tkns);
	return ret;
}

static const struct file_operations probe_points_fops = {
	.open = simple_open,
	.read = probe_points_read,
	.write = probe_points_write,
	.llseek = default_llseek,
};

static ssize_t probe_points_remove_write(struct file *file,
		const char __user *from, size_t count, loff_t *ppos)
{
	struct snd_sof_dfsentry *dfse = file->private_data;
	struct snd_sof_dev *sdev = dfse->sdev;
	size_t num_tkns;
	u32 *tkns;
	int ret;

	if (sdev->extractor_stream_tag == SOF_PROBE_INVALID_NODE_ID) {
		dev_warn(sdev->dev, "no extractor stream running\n");
		return -ENOENT;
	}

	ret = tokenize_input(from, count, ppos, &tkns, &num_tkns);
	if (ret < 0)
		return ret;
	if (!num_tkns) {
		ret = -EINVAL;
		goto exit;
	}

	ret = sof_ipc_probe_points_remove(sdev, tkns, num_tkns);
	if (!ret)
		ret = count;
exit:
	kfree(tkns);
	return ret;
}

static const struct file_operations probe_points_remove_fops = {
	.open = simple_open,
	.write = probe_points_remove_write,
	.llseek = default_llseek,
};

static int snd_sof_debugfs_probe_item(struct snd_sof_dev *sdev,
				 const char *name, mode_t mode,
				 const struct file_operations *fops)
{
	struct snd_sof_dfsentry *dfse;

	dfse = devm_kzalloc(sdev->dev, sizeof(*dfse), GFP_KERNEL);
	if (!dfse)
		return -ENOMEM;

	dfse->type = SOF_DFSENTRY_TYPE_BUF;
	dfse->sdev = sdev;

	debugfs_create_file(name, mode, sdev->debugfs_root, dfse, fops);
	/* add to dfsentry list */
	list_add(&dfse->list, &sdev->dfsentry_list);

	return 0;
}
#endif

#if IS_ENABLED(CONFIG_SND_SOC_SOF_DEBUG_IPC_FLOOD_TEST)
#define MAX_IPC_FLOOD_DURATION_MS 1000
#define MAX_IPC_FLOOD_COUNT 10000
#define IPC_FLOOD_TEST_RESULT_LEN 512

static int sof_debug_ipc_flood_test(struct snd_sof_dev *sdev,
				    struct snd_sof_dfsentry *dfse,
				    bool flood_duration_test,
				    unsigned long ipc_duration_ms,
				    unsigned long ipc_count)
{
	struct sof_ipc_cmd_hdr hdr;
	struct sof_ipc_reply reply;
	u64 min_response_time = U64_MAX;
	ktime_t start, end, test_end;
	u64 avg_response_time = 0;
	u64 max_response_time = 0;
	u64 ipc_response_time;
	int i = 0;
	int ret;

	/* configure test IPC */
	hdr.cmd = SOF_IPC_GLB_TEST_MSG | SOF_IPC_TEST_IPC_FLOOD;
	hdr.size = sizeof(hdr);

	/* set test end time for duration flood test */
	if (flood_duration_test)
		test_end = ktime_get_ns() + ipc_duration_ms * NSEC_PER_MSEC;

	/* send test IPC's */
	while (1) {
		start = ktime_get();
		ret = sof_ipc_tx_message(sdev->ipc, hdr.cmd, &hdr, hdr.size,
					 &reply, sizeof(reply));
		end = ktime_get();

		if (ret < 0)
			break;

		/* compute min and max response times */
		ipc_response_time = ktime_to_ns(ktime_sub(end, start));
		min_response_time = min(min_response_time, ipc_response_time);
		max_response_time = max(max_response_time, ipc_response_time);

		/* sum up response times */
		avg_response_time += ipc_response_time;
		i++;

		/* test complete? */
		if (flood_duration_test) {
			if (ktime_to_ns(end) >= test_end)
				break;
		} else {
			if (i == ipc_count)
				break;
		}
	}

	if (ret < 0)
		dev_err(sdev->dev,
			"error: ipc flood test failed at %d iterations\n", i);

	/* return if the first IPC fails */
	if (!i)
		return ret;

	/* compute average response time */
	do_div(avg_response_time, i);

	/* clear previous test output */
	memset(dfse->cache_buf, 0, IPC_FLOOD_TEST_RESULT_LEN);

	if (flood_duration_test) {
		dev_dbg(sdev->dev, "IPC Flood test duration: %lums\n",
			ipc_duration_ms);
		snprintf(dfse->cache_buf, IPC_FLOOD_TEST_RESULT_LEN,
			 "IPC Flood test duration: %lums\n", ipc_duration_ms);
	}

	dev_dbg(sdev->dev,
		"IPC Flood count: %d, Avg response time: %lluns\n",
		i, avg_response_time);
	dev_dbg(sdev->dev, "Max response time: %lluns\n",
		max_response_time);
	dev_dbg(sdev->dev, "Min response time: %lluns\n",
		min_response_time);

	/* format output string */
	snprintf(dfse->cache_buf + strlen(dfse->cache_buf),
		 IPC_FLOOD_TEST_RESULT_LEN - strlen(dfse->cache_buf),
		 "IPC Flood count: %d\nAvg response time: %lluns\n",
		 i, avg_response_time);

	snprintf(dfse->cache_buf + strlen(dfse->cache_buf),
		 IPC_FLOOD_TEST_RESULT_LEN - strlen(dfse->cache_buf),
		 "Max response time: %lluns\nMin response time: %lluns\n",
		 max_response_time, min_response_time);

	return ret;
}
#endif

#if IS_ENABLED(CONFIG_SND_SOC_SOF_DEBUG_IPC_MSG_INJECTOR)
static ssize_t msg_inject_read(struct file *file, char __user *buffer,
			       size_t count, loff_t *ppos)
{
	struct snd_sof_dfsentry *dfse = file->private_data;
	struct sof_ipc_reply *rhdr = dfse->msg_inject_rx;

	if (!rhdr->hdr.size || !count || *ppos)
		return 0;

	if (count > rhdr->hdr.size)
		count = rhdr->hdr.size;

	if (copy_to_user(buffer, dfse->msg_inject_rx, count))
		return -EFAULT;

	*ppos += count;
	return count;
}

static ssize_t msg_inject_write(struct file *file, const char __user *buffer,
				size_t count, loff_t *ppos)
{
	struct snd_sof_dfsentry *dfse = file->private_data;
	struct snd_sof_dev *sdev = dfse->sdev;
	struct sof_ipc_cmd_hdr *hdr = dfse->msg_inject_tx;
	size_t size;
	int ret, err;

	if (*ppos)
		return 0;

	size = simple_write_to_buffer(dfse->msg_inject_tx, SOF_IPC_MSG_MAX_SIZE,
				      ppos, buffer, count);
	if (size != count)
		return size > 0 ? -EFAULT : size;

	ret = pm_runtime_get_sync(sdev->dev);
	if (ret < 0 && ret != -EACCES) {
		dev_err_ratelimited(sdev->dev, "%s: DSP resume failed: %d\n",
				    __func__, ret);
		pm_runtime_put_noidle(sdev->dev);
		goto out;
	}

	/* send the message */
	memset(dfse->msg_inject_rx, 0, SOF_IPC_MSG_MAX_SIZE);
	ret = sof_ipc_tx_message(sdev->ipc, hdr->cmd, dfse->msg_inject_tx, count,
				 dfse->msg_inject_rx, SOF_IPC_MSG_MAX_SIZE);

	pm_runtime_mark_last_busy(sdev->dev);
	err = pm_runtime_put_autosuspend(sdev->dev);
	if (err < 0)
		dev_err_ratelimited(sdev->dev, "%s: DSP idle failed: %d\n",
				    __func__, err);

	/* return size if test is successful */
	if (ret >= 0)
		ret = size;

out:
	return ret;
}

static const struct file_operations msg_inject_fops = {
	.open = simple_open,
	.read = msg_inject_read,
	.write = msg_inject_write,
	.llseek = default_llseek,
};

static int snd_sof_debugfs_msg_inject_item(struct snd_sof_dev *sdev,
					   const char *name, mode_t mode,
					   const struct file_operations *fops)
{
	struct snd_sof_dfsentry *dfse;

	dfse = devm_kzalloc(sdev->dev, sizeof(*dfse), GFP_KERNEL);
	if (!dfse)
		return -ENOMEM;

	/* pre allocate the tx and rx buffers */
	dfse->msg_inject_tx = devm_kzalloc(sdev->dev, SOF_IPC_MSG_MAX_SIZE, GFP_KERNEL);
	dfse->msg_inject_rx = devm_kzalloc(sdev->dev, SOF_IPC_MSG_MAX_SIZE, GFP_KERNEL);
	if (!dfse->msg_inject_tx || !dfse->msg_inject_rx)
		return -ENOMEM;

	dfse->type = SOF_DFSENTRY_TYPE_BUF;
	dfse->sdev = sdev;

	debugfs_create_file(name, mode, sdev->debugfs_root, dfse, fops);
	/* add to dfsentry list */
	list_add(&dfse->list, &sdev->dfsentry_list);

	return 0;
}
#endif

static ssize_t sof_dfsentry_write(struct file *file, const char __user *buffer,
				  size_t count, loff_t *ppos)
{
#if IS_ENABLED(CONFIG_SND_SOC_SOF_DEBUG_IPC_FLOOD_TEST)
	struct snd_sof_dfsentry *dfse = file->private_data;
	struct snd_sof_dev *sdev = dfse->sdev;
	unsigned long ipc_duration_ms = 0;
	bool flood_duration_test = false;
	unsigned long ipc_count = 0;
	struct dentry *dentry;
	int err;
#endif
	size_t size;
	char *string;
	int ret;

	string = kzalloc(count+1, GFP_KERNEL);
	if (!string)
		return -ENOMEM;

	size = simple_write_to_buffer(string, count, ppos, buffer, count);
	ret = size;

#if IS_ENABLED(CONFIG_SND_SOC_SOF_DEBUG_IPC_FLOOD_TEST)
	/*
	 * write op is only supported for ipc_flood_count or
	 * ipc_flood_duration_ms debugfs entries atm.
	 * ipc_flood_count floods the DSP with the number of IPC's specified.
	 * ipc_duration_ms test floods the DSP for the time specified
	 * in the debugfs entry.
	 */
	dentry = file->f_path.dentry;
	if (strcmp(dentry->d_name.name, "ipc_flood_count") &&
	    strcmp(dentry->d_name.name, "ipc_flood_duration_ms")) {
		ret = -EINVAL;
		goto out;
	}

	if (!strcmp(dentry->d_name.name, "ipc_flood_duration_ms"))
		flood_duration_test = true;

	/* test completion criterion */
	if (flood_duration_test)
		ret = kstrtoul(string, 0, &ipc_duration_ms);
	else
		ret = kstrtoul(string, 0, &ipc_count);
	if (ret < 0)
		goto out;

	/* limit max duration/ipc count for flood test */
	if (flood_duration_test) {
		if (!ipc_duration_ms) {
			ret = size;
			goto out;
		}

		/* find the minimum. min() is not used to avoid warnings */
		if (ipc_duration_ms > MAX_IPC_FLOOD_DURATION_MS)
			ipc_duration_ms = MAX_IPC_FLOOD_DURATION_MS;
	} else {
		if (!ipc_count) {
			ret = size;
			goto out;
		}

		/* find the minimum. min() is not used to avoid warnings */
		if (ipc_count > MAX_IPC_FLOOD_COUNT)
			ipc_count = MAX_IPC_FLOOD_COUNT;
	}

	ret = pm_runtime_get_sync(sdev->dev);
	if (ret < 0 && ret != -EACCES) {
		dev_err_ratelimited(sdev->dev,
				    "error: debugfs write failed to resume %d\n",
				    ret);
		pm_runtime_put_noidle(sdev->dev);
		goto out;
	}

	/* flood test */
	ret = sof_debug_ipc_flood_test(sdev, dfse, flood_duration_test,
				       ipc_duration_ms, ipc_count);

	pm_runtime_mark_last_busy(sdev->dev);
	err = pm_runtime_put_autosuspend(sdev->dev);
	if (err < 0)
		dev_err_ratelimited(sdev->dev,
				    "error: debugfs write failed to idle %d\n",
				    err);

	/* return size if test is successful */
	if (ret >= 0)
		ret = size;
out:
#endif
	kfree(string);
	return ret;
}

static ssize_t sof_dfsentry_read(struct file *file, char __user *buffer,
				 size_t count, loff_t *ppos)
{
	struct snd_sof_dfsentry *dfse = file->private_data;
	struct snd_sof_dev *sdev = dfse->sdev;
	loff_t pos = *ppos;
	size_t size_ret;
	int skip = 0;
	int size;
	u8 *buf;

#if IS_ENABLED(CONFIG_SND_SOC_SOF_DEBUG_IPC_FLOOD_TEST)
	struct dentry *dentry;

	dentry = file->f_path.dentry;
	if ((!strcmp(dentry->d_name.name, "ipc_flood_count") ||
	     !strcmp(dentry->d_name.name, "ipc_flood_duration_ms"))) {
		if (*ppos)
			return 0;

		count = strlen(dfse->cache_buf);
		size_ret = copy_to_user(buffer, dfse->cache_buf, count);
		if (size_ret)
			return -EFAULT;

		*ppos += count;
		return count;
	}
#endif
	size = dfse->size;

	/* validate position & count */
	if (pos < 0)
		return -EINVAL;
	if (pos >= size || !count)
		return 0;
	/* find the minimum. min() is not used since it adds sparse warnings */
	if (count > size - pos)
		count = size - pos;

	/* align io read start to u32 multiple */
	pos = ALIGN_DOWN(pos, 4);

	/* intermediate buffer size must be u32 multiple */
	size = ALIGN(count, 4);

	/* if start position is unaligned, read extra u32 */
	if (unlikely(pos != *ppos)) {
		skip = *ppos - pos;
		if (pos + size + 4 < dfse->size)
			size += 4;
	}

	buf = kzalloc(size, GFP_KERNEL);
	if (!buf)
		return -ENOMEM;

	if (dfse->type == SOF_DFSENTRY_TYPE_IOMEM) {
#if IS_ENABLED(CONFIG_SND_SOC_SOF_DEBUG_ENABLE_DEBUGFS_CACHE)
		/*
		 * If the DSP is active: copy from IO.
		 * If the DSP is suspended:
		 *	- Copy from IO if the memory is always accessible.
		 *	- Otherwise, copy from cached buffer.
		 */
		if (pm_runtime_active(sdev->dev) ||
		    dfse->access_type == SOF_DEBUGFS_ACCESS_ALWAYS) {
			memcpy_fromio(buf, dfse->io_mem + pos, size);
		} else {
			dev_info(sdev->dev,
				 "Copying cached debugfs data\n");
			memcpy(buf, dfse->cache_buf + pos, size);
		}
#else
		/* if the DSP is in D3 */
		if (!pm_runtime_active(sdev->dev) &&
		    dfse->access_type == SOF_DEBUGFS_ACCESS_D0_ONLY) {
			dev_err(sdev->dev,
				"error: debugfs entry cannot be read in DSP D3\n");
			kfree(buf);
			return -EINVAL;
		}

		memcpy_fromio(buf, dfse->io_mem + pos, size);
#endif
	} else {
		memcpy(buf, ((u8 *)(dfse->buf) + pos), size);
	}

	/* copy to userspace */
	size_ret = copy_to_user(buffer, buf + skip, count);

	kfree(buf);

	/* update count & position if copy succeeded */
	if (size_ret)
		return -EFAULT;

	*ppos = pos + count;

	return count;
}

static const struct file_operations sof_dfs_fops = {
	.open = simple_open,
	.read = sof_dfsentry_read,
	.llseek = default_llseek,
	.write = sof_dfsentry_write,
};

/* create FS entry for debug files that can expose DSP memories, registers */
static int snd_sof_debugfs_io_item(struct snd_sof_dev *sdev,
				   void __iomem *base, size_t size,
				   const char *name,
				   enum sof_debugfs_access_type access_type)
{
	struct snd_sof_dfsentry *dfse;

	if (!sdev)
		return -EINVAL;

	dfse = devm_kzalloc(sdev->dev, sizeof(*dfse), GFP_KERNEL);
	if (!dfse)
		return -ENOMEM;

	dfse->type = SOF_DFSENTRY_TYPE_IOMEM;
	dfse->io_mem = base;
	dfse->size = size;
	dfse->sdev = sdev;
	dfse->access_type = access_type;

#if IS_ENABLED(CONFIG_SND_SOC_SOF_DEBUG_ENABLE_DEBUGFS_CACHE)
	/*
	 * allocate cache buffer that will be used to save the mem window
	 * contents prior to suspend
	 */
	if (access_type == SOF_DEBUGFS_ACCESS_D0_ONLY) {
		dfse->cache_buf = devm_kzalloc(sdev->dev, size, GFP_KERNEL);
		if (!dfse->cache_buf)
			return -ENOMEM;
	}
#endif

	debugfs_create_file(name, 0444, sdev->debugfs_root, dfse,
			    &sof_dfs_fops);

	/* add to dfsentry list */
	list_add(&dfse->list, &sdev->dfsentry_list);

	return 0;
}

int snd_sof_debugfs_add_region_item_iomem(struct snd_sof_dev *sdev,
					  enum snd_sof_fw_blk_type blk_type, u32 offset,
					  size_t size, const char *name,
					  enum sof_debugfs_access_type access_type)
{
	int bar = snd_sof_dsp_get_bar_index(sdev, blk_type);

	if (bar < 0)
		return bar;

	return snd_sof_debugfs_io_item(sdev, sdev->bar[bar] + offset, size, name,
				       access_type);
}
EXPORT_SYMBOL_GPL(snd_sof_debugfs_add_region_item_iomem);

/* create FS entry for debug files to expose kernel memory */
int snd_sof_debugfs_buf_item(struct snd_sof_dev *sdev,
			     void *base, size_t size,
			     const char *name, mode_t mode)
{
	struct snd_sof_dfsentry *dfse;

	if (!sdev)
		return -EINVAL;

	dfse = devm_kzalloc(sdev->dev, sizeof(*dfse), GFP_KERNEL);
	if (!dfse)
		return -ENOMEM;

	dfse->type = SOF_DFSENTRY_TYPE_BUF;
	dfse->buf = base;
	dfse->size = size;
	dfse->sdev = sdev;

#if IS_ENABLED(CONFIG_SND_SOC_SOF_DEBUG_IPC_FLOOD_TEST)
	if (!strncmp(name, "ipc_flood", strlen("ipc_flood"))) {
		/*
		 * cache_buf is unused for SOF_DFSENTRY_TYPE_BUF debugfs entries.
		 * So, use it to save the results of the last IPC flood test.
		 */
		dfse->cache_buf = devm_kzalloc(sdev->dev, IPC_FLOOD_TEST_RESULT_LEN,
					       GFP_KERNEL);
		if (!dfse->cache_buf)
			return -ENOMEM;
	}
#endif

	debugfs_create_file(name, mode, sdev->debugfs_root, dfse,
			    &sof_dfs_fops);
	/* add to dfsentry list */
	list_add(&dfse->list, &sdev->dfsentry_list);

	return 0;
}
EXPORT_SYMBOL_GPL(snd_sof_debugfs_buf_item);

static int memory_info_update(struct snd_sof_dev *sdev, char *buf, size_t buff_size)
{
	struct sof_ipc_cmd_hdr msg = {
		.size = sizeof(struct sof_ipc_cmd_hdr),
		.cmd = SOF_IPC_GLB_DEBUG | SOF_IPC_DEBUG_MEM_USAGE,
	};
	struct sof_ipc_dbg_mem_usage *reply;
	int len;
	int ret;
	int i;

	reply = kmalloc(SOF_IPC_MSG_MAX_SIZE, GFP_KERNEL);
	if (!reply)
		return -ENOMEM;

	ret = pm_runtime_get_sync(sdev->dev);
	if (ret < 0 && ret != -EACCES) {
		pm_runtime_put_noidle(sdev->dev);
		dev_err(sdev->dev, "error: enabling device failed: %d\n", ret);
		goto error;
	}

	ret = sof_ipc_tx_message(sdev->ipc, msg.cmd, &msg, msg.size, reply, SOF_IPC_MSG_MAX_SIZE);
	pm_runtime_mark_last_busy(sdev->dev);
	pm_runtime_put_autosuspend(sdev->dev);
	if (ret < 0 || reply->rhdr.error < 0) {
		ret = min(ret, reply->rhdr.error);
		dev_err(sdev->dev, "error: reading memory info failed, %d\n", ret);
		goto error;
	}

	if (struct_size(reply, elems, reply->num_elems) != reply->rhdr.hdr.size) {
		dev_err(sdev->dev, "error: invalid memory info ipc struct size, %d\n",
			reply->rhdr.hdr.size);
		ret = -EINVAL;
		goto error;
	}

	for (i = 0, len = 0; i < reply->num_elems; i++) {
		ret = snprintf(buf + len, buff_size - len, "zone %d.%d used %#8x free %#8x\n",
			       reply->elems[i].zone, reply->elems[i].id,
			       reply->elems[i].used, reply->elems[i].free);
		if (ret < 0)
			goto error;
		len += ret;
	}

	ret = len;
error:
	kfree(reply);
	return ret;
}

static ssize_t memory_info_read(struct file *file, char __user *to, size_t count, loff_t *ppos)
{
	struct snd_sof_dfsentry *dfse = file->private_data;
	struct snd_sof_dev *sdev = dfse->sdev;
	int data_length;

	/* read memory info from FW only once for each file read */
	if (!*ppos) {
		dfse->buf_data_size = 0;
		data_length = memory_info_update(sdev, dfse->buf, dfse->size);
		if (data_length < 0)
			return data_length;
		dfse->buf_data_size = data_length;
	}

	return simple_read_from_buffer(to, count, ppos, dfse->buf, dfse->buf_data_size);
}

static int memory_info_open(struct inode *inode, struct file *file)
{
	struct snd_sof_dfsentry *dfse = inode->i_private;
	struct snd_sof_dev *sdev = dfse->sdev;

	file->private_data = dfse;

	/* allocate buffer memory only in first open run, to save memory when unused */
	if (!dfse->buf) {
		dfse->buf = devm_kmalloc(sdev->dev, PAGE_SIZE, GFP_KERNEL);
		if (!dfse->buf)
			return -ENOMEM;
		dfse->size = PAGE_SIZE;
	}

	return 0;
}

static const struct file_operations memory_info_fops = {
	.open = memory_info_open,
	.read = memory_info_read,
	.llseek = default_llseek,
};

int snd_sof_dbg_memory_info_init(struct snd_sof_dev *sdev)
{
	struct snd_sof_dfsentry *dfse;

	dfse = devm_kzalloc(sdev->dev, sizeof(*dfse), GFP_KERNEL);
	if (!dfse)
		return -ENOMEM;

	/* don't allocate buffer before first usage, to save memory when unused */
	dfse->type = SOF_DFSENTRY_TYPE_BUF;
	dfse->sdev = sdev;

	debugfs_create_file("memory_info", 0444, sdev->debugfs_root, dfse, &memory_info_fops);

	/* add to dfsentry list */
	list_add(&dfse->list, &sdev->dfsentry_list);
	return 0;
}
EXPORT_SYMBOL_GPL(snd_sof_dbg_memory_info_init);

int snd_sof_dbg_init(struct snd_sof_dev *sdev)
{
	const struct snd_sof_dsp_ops *ops = sof_ops(sdev);
	const struct snd_sof_debugfs_map *map;
	int i;
	int err;

	/* use "sof" as top level debugFS dir */
	sdev->debugfs_root = debugfs_create_dir("sof", NULL);

	/* init dfsentry list */
	INIT_LIST_HEAD(&sdev->dfsentry_list);

	/* create debugFS files for platform specific MMIO/DSP memories */
	for (i = 0; i < ops->debug_map_count; i++) {
		map = &ops->debug_map[i];

		err = snd_sof_debugfs_io_item(sdev, sdev->bar[map->bar] +
					      map->offset, map->size,
					      map->name, map->access_type);
		/* errors are only due to memory allocation, not debugfs */
		if (err < 0)
			return err;
	}

#if IS_ENABLED(CONFIG_SND_SOC_SOF_DEBUG_PROBES)
	err = snd_sof_debugfs_probe_item(sdev, "probe_points",
			0644, &probe_points_fops);
	if (err < 0)
		return err;
	err = snd_sof_debugfs_probe_item(sdev, "probe_points_remove",
			0200, &probe_points_remove_fops);
	if (err < 0)
		return err;
#endif

#if IS_ENABLED(CONFIG_SND_SOC_SOF_DEBUG_IPC_FLOOD_TEST)
	/* create read-write ipc_flood_count debugfs entry */
	err = snd_sof_debugfs_buf_item(sdev, NULL, 0,
				       "ipc_flood_count", 0666);

	/* errors are only due to memory allocation, not debugfs */
	if (err < 0)
		return err;

	/* create read-write ipc_flood_duration_ms debugfs entry */
	err = snd_sof_debugfs_buf_item(sdev, NULL, 0,
				       "ipc_flood_duration_ms", 0666);

	/* errors are only due to memory allocation, not debugfs */
	if (err < 0)
		return err;
#endif

#if IS_ENABLED(CONFIG_SND_SOC_SOF_DEBUG_IPC_MSG_INJECTOR)
	err = snd_sof_debugfs_msg_inject_item(sdev, "ipc_msg_inject", 0644,
					      &msg_inject_fops);

	/* errors are only due to memory allocation, not debugfs */
	if (err < 0)
		return err;
#endif

	return 0;
}
EXPORT_SYMBOL_GPL(snd_sof_dbg_init);

void snd_sof_free_debug(struct snd_sof_dev *sdev)
{
	debugfs_remove_recursive(sdev->debugfs_root);
}
EXPORT_SYMBOL_GPL(snd_sof_free_debug);

static const struct soc_fw_state_info {
<<<<<<< HEAD
	enum snd_sof_fw_state state;
=======
	enum sof_fw_state state;
>>>>>>> 754e0b0e
	const char *name;
} fw_state_dbg[] = {
	{SOF_FW_BOOT_NOT_STARTED, "SOF_FW_BOOT_NOT_STARTED"},
	{SOF_FW_BOOT_PREPARE, "SOF_FW_BOOT_PREPARE"},
	{SOF_FW_BOOT_IN_PROGRESS, "SOF_FW_BOOT_IN_PROGRESS"},
	{SOF_FW_BOOT_FAILED, "SOF_FW_BOOT_FAILED"},
	{SOF_FW_BOOT_READY_FAILED, "SOF_FW_BOOT_READY_FAILED"},
<<<<<<< HEAD
	{SOF_FW_BOOT_COMPLETE, "SOF_FW_BOOT_COMPLETE"},
};

static void snd_sof_dbg_print_fw_state(struct snd_sof_dev *sdev)
=======
	{SOF_FW_BOOT_READY_OK, "SOF_FW_BOOT_READY_OK"},
	{SOF_FW_BOOT_COMPLETE, "SOF_FW_BOOT_COMPLETE"},
	{SOF_FW_CRASHED, "SOF_FW_CRASHED"},
};

static void snd_sof_dbg_print_fw_state(struct snd_sof_dev *sdev, const char *level)
>>>>>>> 754e0b0e
{
	int i;

	for (i = 0; i < ARRAY_SIZE(fw_state_dbg); i++) {
		if (sdev->fw_state == fw_state_dbg[i].state) {
<<<<<<< HEAD
			dev_err(sdev->dev, "fw_state: %s (%d)\n", fw_state_dbg[i].name, i);
=======
			dev_printk(level, sdev->dev, "fw_state: %s (%d)\n",
				   fw_state_dbg[i].name, i);
>>>>>>> 754e0b0e
			return;
		}
	}

<<<<<<< HEAD
	dev_err(sdev->dev, "fw_state: UNKNOWN (%d)\n", sdev->fw_state);
}

void snd_sof_dsp_dbg_dump(struct snd_sof_dev *sdev, u32 flags)
{
	bool print_all = !!(sof_core_debug & SOF_DBG_PRINT_ALL_DUMPS);
=======
	dev_printk(level, sdev->dev, "fw_state: UNKNOWN (%d)\n", sdev->fw_state);
}

void snd_sof_dsp_dbg_dump(struct snd_sof_dev *sdev, const char *msg, u32 flags)
{
	char *level = flags & SOF_DBG_DUMP_OPTIONAL ? KERN_DEBUG : KERN_ERR;
	bool print_all = sof_debug_check_flag(SOF_DBG_PRINT_ALL_DUMPS);
>>>>>>> 754e0b0e

	if (flags & SOF_DBG_DUMP_OPTIONAL && !print_all)
		return;

	if (sof_ops(sdev)->dbg_dump && !sdev->dbg_dump_printed) {
<<<<<<< HEAD
		dev_err(sdev->dev, "------------[ DSP dump start ]------------\n");
		snd_sof_dbg_print_fw_state(sdev);
		sof_ops(sdev)->dbg_dump(sdev, flags);
		dev_err(sdev->dev, "------------[ DSP dump end ]------------\n");
		if (!print_all)
			sdev->dbg_dump_printed = true;
=======
		dev_printk(level, sdev->dev,
			   "------------[ DSP dump start ]------------\n");
		if (msg)
			dev_printk(level, sdev->dev, "%s\n", msg);
		snd_sof_dbg_print_fw_state(sdev, level);
		sof_ops(sdev)->dbg_dump(sdev, flags);
		dev_printk(level, sdev->dev,
			   "------------[ DSP dump end ]------------\n");
		if (!print_all)
			sdev->dbg_dump_printed = true;
	} else if (msg) {
		dev_printk(level, sdev->dev, "%s\n", msg);
>>>>>>> 754e0b0e
	}
}
EXPORT_SYMBOL(snd_sof_dsp_dbg_dump);

static void snd_sof_ipc_dump(struct snd_sof_dev *sdev)
{
	if (sof_ops(sdev)->ipc_dump  && !sdev->ipc_dump_printed) {
		dev_err(sdev->dev, "------------[ IPC dump start ]------------\n");
		sof_ops(sdev)->ipc_dump(sdev);
		dev_err(sdev->dev, "------------[ IPC dump end ]------------\n");
<<<<<<< HEAD
		if (!(sof_core_debug & SOF_DBG_PRINT_ALL_DUMPS))
=======
		if (!sof_debug_check_flag(SOF_DBG_PRINT_ALL_DUMPS))
>>>>>>> 754e0b0e
			sdev->ipc_dump_printed = true;
	}
}

void snd_sof_handle_fw_exception(struct snd_sof_dev *sdev)
{
	if (IS_ENABLED(CONFIG_SND_SOC_SOF_DEBUG_RETAIN_DSP_CONTEXT) ||
	    sof_debug_check_flag(SOF_DBG_RETAIN_CTX)) {
		/* should we prevent DSP entering D3 ? */
		if (!sdev->ipc_dump_printed)
			dev_info(sdev->dev,
				 "preventing DSP entering D3 state to preserve context\n");
		pm_runtime_get_noresume(sdev->dev);
	}

	/* dump vital information to the logs */
	snd_sof_ipc_dump(sdev);
<<<<<<< HEAD
	snd_sof_dsp_dbg_dump(sdev, SOF_DBG_DUMP_REGS | SOF_DBG_DUMP_MBOX);
=======
	snd_sof_dsp_dbg_dump(sdev, "Firmware exception",
			     SOF_DBG_DUMP_REGS | SOF_DBG_DUMP_MBOX);
>>>>>>> 754e0b0e
	snd_sof_trace_notify_for_error(sdev);
}
EXPORT_SYMBOL(snd_sof_handle_fw_exception);<|MERGE_RESOLUTION|>--- conflicted
+++ resolved
@@ -930,11 +930,7 @@
 EXPORT_SYMBOL_GPL(snd_sof_free_debug);
 
 static const struct soc_fw_state_info {
-<<<<<<< HEAD
-	enum snd_sof_fw_state state;
-=======
 	enum sof_fw_state state;
->>>>>>> 754e0b0e
 	const char *name;
 } fw_state_dbg[] = {
 	{SOF_FW_BOOT_NOT_STARTED, "SOF_FW_BOOT_NOT_STARTED"},
@@ -942,42 +938,23 @@
 	{SOF_FW_BOOT_IN_PROGRESS, "SOF_FW_BOOT_IN_PROGRESS"},
 	{SOF_FW_BOOT_FAILED, "SOF_FW_BOOT_FAILED"},
 	{SOF_FW_BOOT_READY_FAILED, "SOF_FW_BOOT_READY_FAILED"},
-<<<<<<< HEAD
-	{SOF_FW_BOOT_COMPLETE, "SOF_FW_BOOT_COMPLETE"},
-};
-
-static void snd_sof_dbg_print_fw_state(struct snd_sof_dev *sdev)
-=======
 	{SOF_FW_BOOT_READY_OK, "SOF_FW_BOOT_READY_OK"},
 	{SOF_FW_BOOT_COMPLETE, "SOF_FW_BOOT_COMPLETE"},
 	{SOF_FW_CRASHED, "SOF_FW_CRASHED"},
 };
 
 static void snd_sof_dbg_print_fw_state(struct snd_sof_dev *sdev, const char *level)
->>>>>>> 754e0b0e
 {
 	int i;
 
 	for (i = 0; i < ARRAY_SIZE(fw_state_dbg); i++) {
 		if (sdev->fw_state == fw_state_dbg[i].state) {
-<<<<<<< HEAD
-			dev_err(sdev->dev, "fw_state: %s (%d)\n", fw_state_dbg[i].name, i);
-=======
 			dev_printk(level, sdev->dev, "fw_state: %s (%d)\n",
 				   fw_state_dbg[i].name, i);
->>>>>>> 754e0b0e
 			return;
 		}
 	}
 
-<<<<<<< HEAD
-	dev_err(sdev->dev, "fw_state: UNKNOWN (%d)\n", sdev->fw_state);
-}
-
-void snd_sof_dsp_dbg_dump(struct snd_sof_dev *sdev, u32 flags)
-{
-	bool print_all = !!(sof_core_debug & SOF_DBG_PRINT_ALL_DUMPS);
-=======
 	dev_printk(level, sdev->dev, "fw_state: UNKNOWN (%d)\n", sdev->fw_state);
 }
 
@@ -985,20 +962,11 @@
 {
 	char *level = flags & SOF_DBG_DUMP_OPTIONAL ? KERN_DEBUG : KERN_ERR;
 	bool print_all = sof_debug_check_flag(SOF_DBG_PRINT_ALL_DUMPS);
->>>>>>> 754e0b0e
 
 	if (flags & SOF_DBG_DUMP_OPTIONAL && !print_all)
 		return;
 
 	if (sof_ops(sdev)->dbg_dump && !sdev->dbg_dump_printed) {
-<<<<<<< HEAD
-		dev_err(sdev->dev, "------------[ DSP dump start ]------------\n");
-		snd_sof_dbg_print_fw_state(sdev);
-		sof_ops(sdev)->dbg_dump(sdev, flags);
-		dev_err(sdev->dev, "------------[ DSP dump end ]------------\n");
-		if (!print_all)
-			sdev->dbg_dump_printed = true;
-=======
 		dev_printk(level, sdev->dev,
 			   "------------[ DSP dump start ]------------\n");
 		if (msg)
@@ -1011,7 +979,6 @@
 			sdev->dbg_dump_printed = true;
 	} else if (msg) {
 		dev_printk(level, sdev->dev, "%s\n", msg);
->>>>>>> 754e0b0e
 	}
 }
 EXPORT_SYMBOL(snd_sof_dsp_dbg_dump);
@@ -1022,11 +989,7 @@
 		dev_err(sdev->dev, "------------[ IPC dump start ]------------\n");
 		sof_ops(sdev)->ipc_dump(sdev);
 		dev_err(sdev->dev, "------------[ IPC dump end ]------------\n");
-<<<<<<< HEAD
-		if (!(sof_core_debug & SOF_DBG_PRINT_ALL_DUMPS))
-=======
 		if (!sof_debug_check_flag(SOF_DBG_PRINT_ALL_DUMPS))
->>>>>>> 754e0b0e
 			sdev->ipc_dump_printed = true;
 	}
 }
@@ -1044,12 +1007,8 @@
 
 	/* dump vital information to the logs */
 	snd_sof_ipc_dump(sdev);
-<<<<<<< HEAD
-	snd_sof_dsp_dbg_dump(sdev, SOF_DBG_DUMP_REGS | SOF_DBG_DUMP_MBOX);
-=======
 	snd_sof_dsp_dbg_dump(sdev, "Firmware exception",
 			     SOF_DBG_DUMP_REGS | SOF_DBG_DUMP_MBOX);
->>>>>>> 754e0b0e
 	snd_sof_trace_notify_for_error(sdev);
 }
 EXPORT_SYMBOL(snd_sof_handle_fw_exception);