--- conflicted
+++ resolved
@@ -63,10 +63,7 @@
 		if ((l2tp->conn_id == tunnel_id) &&
 		    net_eq(sock_net(sk), net) &&
 		    !(inet->inet_rcv_saddr && inet->inet_rcv_saddr != laddr) &&
-<<<<<<< HEAD
-=======
 		    (!inet->inet_daddr || !raddr || inet->inet_daddr == raddr) &&
->>>>>>> c470abd4
 		    (!sk->sk_bound_dev_if || !dif ||
 		     sk->sk_bound_dev_if == dif))
 			goto found;
@@ -180,13 +177,8 @@
 		struct iphdr *iph = (struct iphdr *) skb_network_header(skb);
 
 		read_lock_bh(&l2tp_ip_lock);
-<<<<<<< HEAD
-		sk = __l2tp_ip_bind_lookup(net, iph->daddr, inet_iif(skb),
-					   tunnel_id);
-=======
 		sk = __l2tp_ip_bind_lookup(net, iph->daddr, iph->saddr,
 					   inet_iif(skb), tunnel_id);
->>>>>>> c470abd4
 		if (!sk) {
 			read_unlock_bh(&l2tp_ip_lock);
 			goto discard;
@@ -282,11 +274,7 @@
 		inet->inet_saddr = 0;  /* Use device */
 
 	write_lock_bh(&l2tp_ip_lock);
-<<<<<<< HEAD
-	if (__l2tp_ip_bind_lookup(net, addr->l2tp_addr.s_addr,
-=======
 	if (__l2tp_ip_bind_lookup(net, addr->l2tp_addr.s_addr, 0,
->>>>>>> c470abd4
 				  sk->sk_bound_dev_if, addr->l2tp_conn_id)) {
 		write_unlock_bh(&l2tp_ip_lock);
 		ret = -EADDRINUSE;
